--- conflicted
+++ resolved
@@ -72,16 +72,6 @@
     entry_h_length = entry->h_length;
     addr_list =
       caml_alloc_array(alloc_one_addr, (const char**)entry->h_addr_list);
-<<<<<<< HEAD
-#else
-    adr = alloc_one_addr(entry->h_addr);
-    addr_list = caml_alloc_1(0, adr);
-#endif
-=======
-    res = caml_alloc_small(4, 0);
-    Field(res, 0) = name;
-    Field(res, 1) = aliases;
->>>>>>> 335c5090
     switch (entry->h_addrtype) {
     case PF_UNIX:          addrtype = 0; break;
     case PF_INET:          addrtype = 1; break;
