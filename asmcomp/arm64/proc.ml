(**************************************************************************)
(*                                                                        *)
(*                                 OCaml                                  *)
(*                                                                        *)
(*             Xavier Leroy, projet Gallium, INRIA Rocquencourt           *)
(*                 Benedikt Meurer, University of Siegen                  *)
(*                                                                        *)
(*   Copyright 2013 Institut National de Recherche en Informatique et     *)
(*     en Automatique.                                                    *)
(*   Copyright 2012 Benedikt Meurer.                                      *)
(*                                                                        *)
(*   All rights reserved.  This file is distributed under the terms of    *)
(*   the GNU Lesser General Public License version 2.1, with the          *)
(*   special exception on linking described in the file LICENSE.          *)
(*                                                                        *)
(**************************************************************************)

(* Description of the ARM processor in 64-bit mode *)

open Misc
open Cmm
open Reg
open Arch
open Mach

(* Instruction selection *)

let word_addressed = false

(* Registers available for register allocation *)

(* Integer register map:
    x0 - x15              general purpose (caller-save)
    x16, x17              temporaries (used by call veeners)
    x18                   platform register (reserved)
    x19 - x24             general purpose (callee-save)
    x25                   domain state pointer
    x26                   trap pointer
    x27                   alloc pointer
    x28                   alloc limit
    x29                   frame pointer
    x30                   return address
    sp / xzr              stack pointer / zero register
   Floating-point register map:
    d0 - d7               general purpose (caller-save)
    d8 - d15              general purpose (callee-save)
    d16 - d31             general purpose (caller-save)
*)

let int_reg_name =
  [| "x0";  "x1";  "x2";  "x3";  "x4";  "x5";  "x6";  "x7";
     "x8";  "x9";  "x10"; "x11"; "x12"; "x13"; "x14"; "x15";
     "x19"; "x20"; "x21"; "x22"; "x23"; "x24";
     "x25"; "x26"; "x27"; "x28"; "x16"; "x17" |]

let float_reg_name =
  [| "d0";  "d1";  "d2";  "d3";  "d4";  "d5";  "d6";  "d7";
     "d8";  "d9";  "d10"; "d11"; "d12"; "d13"; "d14"; "d15";
     "d16"; "d17"; "d18"; "d19"; "d20"; "d21"; "d22"; "d23";
     "d24"; "d25"; "d26"; "d27"; "d28"; "d29"; "d30"; "d31" |]

let num_register_classes = 2

let register_class r =
  match r.typ with
  | Val | Int | Addr  -> 0
  | Float -> 1

let num_available_registers =
  [| 22; 32 |] (* first 22 int regs allocatable; all float regs allocatable *)

let first_available_register =
  [| 0; 100 |]

let register_name r =
  if r < 100 then int_reg_name.(r) else float_reg_name.(r - 100)

let rotate_registers = true

(* Representation of hard registers by pseudo-registers *)

let hard_int_reg =
  let v = Array.make 28 Reg.dummy in
  for i = 0 to 27 do
    v.(i) <- Reg.at_location Int (Reg i)
  done;
  v

let hard_float_reg =
  let v = Array.make 32 Reg.dummy in
  for i = 0 to 31 do
    v.(i) <- Reg.at_location Float (Reg(100 + i))
  done;
  v

let all_phys_regs =
  Array.append hard_int_reg hard_float_reg

let phys_reg n =
  if n < 100 then hard_int_reg.(n) else hard_float_reg.(n - 100)

let reg_x0 = phys_reg 0
let reg_x1 = phys_reg 1
let reg_x15 = phys_reg 15
let reg_d7 = phys_reg 107

let stack_slot slot ty =
  Reg.at_location ty (Stack slot)

(* Calling conventions *)

let loc_int last_int make_stack int ofs =
  if !int <= last_int then begin
    let l = phys_reg !int in
    incr int; l
  end else begin
    ofs := Misc.align !ofs size_int;
    let l = stack_slot (make_stack !ofs) Int in
    ofs := !ofs + size_int; l
  end

let loc_float last_float make_stack float ofs =
  if !float <= last_float then begin
    let l = phys_reg !float in
    incr float; l
  end else begin
    ofs := Misc.align !ofs size_float;
    let l = stack_slot (make_stack !ofs) Float in
    ofs := !ofs + size_float; l
  end

let loc_int32 last_int make_stack int ofs =
  if !int <= last_int then begin
    let l = phys_reg !int in
    incr int; l
  end else begin
    let l = stack_slot (make_stack !ofs) Int in
    ofs := !ofs + (if macosx then 4 else 8);
    l
  end

let calling_conventions
    first_int last_int first_float last_float make_stack arg =
  let loc = Array.make (Array.length arg) Reg.dummy in
  let int = ref first_int in
  let float = ref first_float in
  let ofs = ref 0 in
  for i = 0 to Array.length arg - 1 do
    match arg.(i) with
    | Val | Int | Addr ->
        loc.(i) <- loc_int last_int make_stack int ofs
    | Float ->
        loc.(i) <- loc_float last_float make_stack float ofs
  done;
  (loc, Misc.align !ofs 16)  (* keep stack 16-aligned *)

let incoming ofs = Incoming ofs
let outgoing ofs = Outgoing ofs
let not_supported _ofs = fatal_error "Proc.loc_results: cannot call"

(* OCaml calling convention:
     first integer args in x0...x15
     first float args in d0...d15
     remaining args on stack.
   Return values in x0...x15 or d0...d15. *)

let max_arguments_for_tailcalls = 16

let max_arguments_for_tailcalls = 16

let loc_arguments arg =
  calling_conventions 0 15 100 115 outgoing arg
let loc_parameters arg =
  let (loc, _) =
    calling_conventions 0 last_int_register 100 115 incoming arg
  in
  loc
let loc_results res =
  let (loc, _) =
    calling_conventions 0 last_int_register 100 115 not_supported res
  in
  loc

(* C calling convention:
     first integer args in x0...x7
     first float args in d0...d7
     remaining args on stack.
   macOS/iOS peculiarity: int32 arguments passed on stack occupy 4 bytes,
   while the AAPCS64 says 8 bytes.
   Return values in r0...r1 or d0. *)

let external_calling_conventions
    first_int last_int first_float last_float make_stack ty_args =
  let loc = Array.make (List.length ty_args) [| Reg.dummy |] in
  let int = ref first_int in
  let float = ref first_float in
  let ofs = ref 0 in
  List.iteri (fun i ty_arg ->
    begin match ty_arg with
    | XInt | XInt64 ->
        loc.(i) <- [| loc_int last_int make_stack int ofs |]
    | XInt32 ->
        loc.(i) <- [| loc_int32 last_int make_stack int ofs |]
    | XFloat ->
        loc.(i) <- [| loc_float last_float make_stack float ofs |]
    end)
    ty_args;
  (loc, Misc.align !ofs 16)  (* keep stack 16-aligned *)

let loc_external_arguments ty_args =
  external_calling_conventions 0 7 100 107 outgoing ty_args

let loc_external_results res =
  let (loc, _) = calling_conventions 0 1 100 100 not_supported res in loc

let loc_exn_bucket = phys_reg 0

(* See "DWARF for the ARM 64-bit architecture (AArch64)" available from
   developer.arm.com. *)

let int_dwarf_reg_numbers =
  [| 0; 1; 2; 3; 4; 5; 6; 7;
     8; 9; 10; 11; 12; 13; 14; 15;
     19; 20; 21; 22; 23; 24;
     25; 26; 27; 28; 16; 17;
  |]

let float_dwarf_reg_numbers =
  [| 64; 65; 66; 67; 68; 69; 70; 71;
     72; 73; 74; 75; 76; 77; 78; 79;
     80; 81; 82; 83; 84; 85; 86; 87;
     88; 89; 90; 91; 92; 93; 94; 95;
  |]

let dwarf_register_numbers ~reg_class =
  match reg_class with
  | 0 -> int_dwarf_reg_numbers
  | 1 -> float_dwarf_reg_numbers
  | _ -> Misc.fatal_errorf "Bad register class %d" reg_class

let stack_ptr_dwarf_register_number = 31

(* Volatile registers: none *)

let regs_are_volatile _rs = false

(* Registers destroyed by operations *)

let destroyed_at_c_call =
  (* x19-x28, d8-d15 preserved *)
  Array.of_list (List.map phys_reg
    [0;1;2;3;4;5;6;7;8;9;10;11;12;13;14;15;
     100;101;102;103;104;105;106;107;
     116;117;118;119;120;121;122;123;
     124;125;126;127;128;129;130;131])

let destroyed_at_oper = function
<<<<<<< HEAD
  | Iop(Icall_ind _ | Icall_imm _) ->
=======
  | Iop(Icall_ind | Icall_imm _) | Iop(Iextcall { alloc = true; }) ->
>>>>>>> 86c8a98f
      all_phys_regs
  | Iop(Iextcall { alloc ; stack_ofs; }) ->
      assert (stack_ofs >= 0);
      if alloc || stack_ofs > 0 then all_phys_regs
      else destroyed_at_c_call
  | Iop(Ialloc _) ->
      [| reg_x15 |]
  | Iop(Iintoffloat | Ifloatofint | Iload(Single, _) | Istore(Single, _, _)) ->
      [| reg_d7 |]            (* d7 / s7 destroyed *)
  | _ -> [||]

let destroyed_at_raise = all_phys_regs

let destroyed_at_reloadretaddr = [| |]

(* Maximal register pressure *)

let safe_register_pressure = function
  | Iextcall _ -> 8
  | Ialloc _ -> 24
  | _ -> 25

let max_register_pressure = function
  | Iextcall _ -> [| 10; 8 |]
  | Ialloc _ -> [| 24; 32 |]
  | Iintoffloat | Ifloatofint
  | Iload(Single, _) | Istore(Single, _, _) -> [| 25; 31 |]
  | _ -> [| 25; 32 |]

(* Pure operations (without any side effect besides updating their result
   registers). *)

let op_is_pure = function
  | Icall_ind | Icall_imm _ | Itailcall_ind | Itailcall_imm _
  | Iextcall _ | Istackoffset _ | Istore _ | Ialloc _
  | Iintop(Icheckbound) | Iintop_imm(Icheckbound, _)
  | Ispecific(Ishiftcheckbound _) -> false
  | _ -> true

(* Layout of the stack *)
let frame_required fd =
  fd.fun_contains_calls
    || fd.fun_num_stack_slots.(0) > 0
    || fd.fun_num_stack_slots.(1) > 0

let prologue_required fd =
  frame_required fd

(* Calling the assembler *)

let assemble_file infile outfile =
  Ccomp.command (Config.asm ^ " " ^
                 (String.concat " " (Misc.debug_prefix_map_flags ())) ^
                 " -o " ^ Filename.quote outfile ^ " " ^ Filename.quote infile)


let init () = ()<|MERGE_RESOLUTION|>--- conflicted
+++ resolved
@@ -255,11 +255,7 @@
      124;125;126;127;128;129;130;131])
 
 let destroyed_at_oper = function
-<<<<<<< HEAD
-  | Iop(Icall_ind _ | Icall_imm _) ->
-=======
   | Iop(Icall_ind | Icall_imm _) | Iop(Iextcall { alloc = true; }) ->
->>>>>>> 86c8a98f
       all_phys_regs
   | Iop(Iextcall { alloc ; stack_ofs; }) ->
       assert (stack_ofs >= 0);
