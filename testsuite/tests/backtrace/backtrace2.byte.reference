--- conflicted
+++ resolved
@@ -40,24 +40,6 @@
 Re-raised at file "backtrace2.ml", line 48, characters 67-70
 Called from file "backtrace2.ml", line 67, characters 11-23
 Uncaught exception Not_found
-<<<<<<< HEAD
-Raised at file "backtrace2.ml", line 43, characters 24-33
-Called from file "backtrace2.ml", line 43, characters 43-52
-Called from file "backtrace2.ml", line 43, characters 43-52
-Called from file "backtrace2.ml", line 43, characters 43-52
-Called from file "backtrace2.ml", line 43, characters 43-52
-Called from file "backtrace2.ml", line 43, characters 43-52
-Called from file "camlinternalLazy.ml", line 40, characters 19-29
-Re-raised at file "camlinternalLazy.ml", line 46, characters 12-13
-Called from file "backtrace2.ml", line 58, characters 11-23
-Uncaught exception Not_found
-Raised at file "hashtbl.ml", line 194, characters 19-28
-Called from file "backtrace2.ml", line 46, characters 8-41
-Re-raised at file "camlinternalLazy.ml", line 44, characters 51-52
-Called from file "camlinternalLazy.ml", line 40, characters 19-29
-Re-raised at file "camlinternalLazy.ml", line 46, characters 12-13
-Called from file "backtrace2.ml", line 58, characters 11-23
-=======
 Raised at file "backtrace2.ml", line 52, characters 24-33
 Called from file "backtrace2.ml", line 52, characters 43-52
 Called from file "backtrace2.ml", line 52, characters 43-52
@@ -73,5 +55,4 @@
 Re-raised at file "camlinternalLazy.ml", line 33, characters 62-63
 Called from file "camlinternalLazy.ml", line 27, characters 17-27
 Re-raised at file "camlinternalLazy.ml", line 34, characters 10-11
-Called from file "backtrace2.ml", line 67, characters 11-23
->>>>>>> 15e8f62b
+Called from file "backtrace2.ml", line 67, characters 11-23