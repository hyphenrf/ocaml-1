/**************************************************************************/
/*                                                                        */
/*                                 OCaml                                  */
/*                                                                        */
/*          Manuel Serrano and Xavier Leroy, INRIA Rocquencourt           */
/*                                                                        */
/*   Copyright 2000 Institut National de Recherche en Informatique et     */
/*     en Automatique.                                                    */
/*                                                                        */
/*   All rights reserved.  This file is distributed under the terms of    */
/*   the GNU Lesser General Public License version 2.1, with the          */
/*   special exception on linking described in the file LICENSE.          */
/*                                                                        */
/**************************************************************************/

#define CAML_INTERNALS

#include <string.h>

#include "caml/alloc.h"
#include "caml/custom.h"
#include "caml/fail.h"
#include "caml/gc_ctrl.h"
#include "caml/memory.h"
#include "caml/mlvalues.h"
#include "caml/signals.h"

<<<<<<< HEAD
/* [size] is a number of bytes */
CAMLexport value caml_alloc_custom(const struct custom_operations * ops,
                                   uintnat size,
                                   mlsize_t mem,
                                   mlsize_t max)
=======
uintnat caml_custom_major_ratio = Custom_major_ratio_def;
uintnat caml_custom_minor_ratio = Custom_minor_ratio_def;
uintnat caml_custom_minor_max_bsz = Custom_minor_max_bsz_def;

static value alloc_custom_gen (struct custom_operations * ops,
                               uintnat bsz,
                               mlsize_t mem,
                               mlsize_t max_major,
                               mlsize_t mem_minor,
                               mlsize_t max_minor)
>>>>>>> 4c130cae
{
  mlsize_t wosize;
  CAMLparam0();
  CAMLlocal1(result);

  /* [mem] is the total amount of out-of-heap memory, [mem_minor] is how much
     of it should be counted against [max_minor]. */
  CAMLassert (mem_minor <= mem);

  wosize = 1 + (bsz + sizeof(value) - 1) / sizeof(value);
  if (wosize <= Max_young_wosize) {
    result = caml_alloc_small(wosize, Custom_tag);
    Custom_ops_val(result) = ops;
    if (ops->finalize != NULL || mem != 0) {
<<<<<<< HEAD
      /* Remember that the block needs processing after minor GC. */
      add_to_custom_table (&Caml_state->minor_tables->custom, result, mem, max);
#if 0 /* XXX TODO KC */
=======
      if (mem > mem_minor) {
        caml_adjust_gc_speed (mem - mem_minor, max_major);
      }
      /* The remaining [mem_minor] will be counted if the block survives a
         minor GC */
      add_to_custom_table (&caml_custom_table, result, mem_minor, max_major);
>>>>>>> 4c130cae
      /* Keep track of extra resources held by custom block in
         minor heap. */
      if (mem_minor != 0) {
        if (max_minor == 0) max_minor = 1;
        caml_extra_heap_resources_minor +=
          (double) mem_minor / (double) max_minor;
        if (caml_extra_heap_resources_minor > 1.0) {
          caml_request_minor_gc ();
          caml_gc_dispatch ();
        }
      }
#endif
    }
  } else {
    result = caml_alloc_shr (wosize, Custom_tag);
    Custom_ops_val(result) = ops;
<<<<<<< HEAD
    /* !!caml_adjust_gc_speed(mem,max); */
=======
    caml_adjust_gc_speed(mem, max_major);
>>>>>>> 4c130cae
    result = caml_check_urgent_gc(result);
  }
  CAMLreturn(result);
}

CAMLexport value caml_alloc_custom(struct custom_operations * ops,
                                   uintnat bsz,
                                   mlsize_t mem,
                                   mlsize_t max)
{
  return alloc_custom_gen (ops, bsz, mem, max, mem, max);
}

CAMLexport value caml_alloc_custom_mem(struct custom_operations * ops,
                                       uintnat bsz,
                                       mlsize_t mem)
{
  mlsize_t mem_minor =
    mem < caml_custom_minor_max_bsz ? mem : caml_custom_minor_max_bsz;
  return alloc_custom_gen (ops, bsz, mem,
                           Bsize_wsize (caml_stat_heap_wsz) / 150
                           * caml_custom_major_ratio,
                           mem_minor,
                           Bsize_wsize (caml_minor_heap_wsz) / 100
                           * caml_custom_major_ratio);
}

struct custom_operations_list {
  const struct custom_operations * ops;
  struct custom_operations_list * next;
};

static struct custom_operations_list * custom_ops_table = NULL;

CAMLexport void caml_register_custom_operations(const struct custom_operations * ops)
{
  struct custom_operations_list * l =
    caml_stat_alloc(sizeof(struct custom_operations_list));
  CAMLassert(ops->identifier != NULL);
  CAMLassert(ops->deserialize != NULL);
  l->ops = ops;
  l->next = custom_ops_table;
  custom_ops_table = l;
}

struct custom_operations * caml_find_custom_operations(char * ident)
{
  struct custom_operations_list * l;
  for (l = custom_ops_table; l != NULL; l = l->next)
    if (strcmp(l->ops->identifier, ident) == 0) return (struct custom_operations*)l->ops;
  return NULL;
}

static struct custom_operations_list * custom_ops_final_table = NULL;

struct custom_operations * caml_final_custom_operations(final_fun fn)
{
  struct custom_operations_list * l;
  struct custom_operations * ops;
  for (l = custom_ops_final_table; l != NULL; l = l->next)
    if (l->ops->finalize == fn) return (struct custom_operations*)l->ops;
  ops = caml_stat_alloc(sizeof(struct custom_operations));
  ops->identifier = "_final";
  ops->finalize = fn;
  ops->compare = custom_compare_default;
  ops->hash = custom_hash_default;
  ops->serialize = custom_serialize_default;
  ops->deserialize = custom_deserialize_default;
  ops->compare_ext = custom_compare_ext_default;
  ops->fixed_length = custom_fixed_length_default;
  l = caml_stat_alloc(sizeof(struct custom_operations_list));
  l->ops = ops;
  l->next = custom_ops_final_table;
  custom_ops_final_table = l;
  return ops;
}

extern const struct custom_operations
  caml_int32_ops,
  caml_nativeint_ops,
  caml_int64_ops,
  caml_ba_ops;

void caml_init_custom_operations(void)
{
  caml_register_custom_operations(&caml_int32_ops);
  caml_register_custom_operations(&caml_nativeint_ops);
  caml_register_custom_operations(&caml_int64_ops);
  caml_register_custom_operations(&caml_ba_ops);
}<|MERGE_RESOLUTION|>--- conflicted
+++ resolved
@@ -23,26 +23,19 @@
 #include "caml/gc_ctrl.h"
 #include "caml/memory.h"
 #include "caml/mlvalues.h"
+#include "caml/shared_heap.h"
 #include "caml/signals.h"
 
-<<<<<<< HEAD
-/* [size] is a number of bytes */
-CAMLexport value caml_alloc_custom(const struct custom_operations * ops,
-                                   uintnat size,
-                                   mlsize_t mem,
-                                   mlsize_t max)
-=======
 uintnat caml_custom_major_ratio = Custom_major_ratio_def;
 uintnat caml_custom_minor_ratio = Custom_minor_ratio_def;
 uintnat caml_custom_minor_max_bsz = Custom_minor_max_bsz_def;
 
-static value alloc_custom_gen (struct custom_operations * ops,
+static value alloc_custom_gen (const struct custom_operations * ops,
                                uintnat bsz,
                                mlsize_t mem,
                                mlsize_t max_major,
                                mlsize_t mem_minor,
                                mlsize_t max_minor)
->>>>>>> 4c130cae
 {
   mlsize_t wosize;
   CAMLparam0();
@@ -57,18 +50,16 @@
     result = caml_alloc_small(wosize, Custom_tag);
     Custom_ops_val(result) = ops;
     if (ops->finalize != NULL || mem != 0) {
-<<<<<<< HEAD
       /* Remember that the block needs processing after minor GC. */
-      add_to_custom_table (&Caml_state->minor_tables->custom, result, mem, max);
+      add_to_custom_table (&Caml_state->minor_tables->custom, result, mem, max_major);
 #if 0 /* XXX TODO KC */
-=======
       if (mem > mem_minor) {
         caml_adjust_gc_speed (mem - mem_minor, max_major);
       }
       /* The remaining [mem_minor] will be counted if the block survives a
          minor GC */
       add_to_custom_table (&caml_custom_table, result, mem_minor, max_major);
->>>>>>> 4c130cae
+
       /* Keep track of extra resources held by custom block in
          minor heap. */
       if (mem_minor != 0) {
@@ -85,17 +76,13 @@
   } else {
     result = caml_alloc_shr (wosize, Custom_tag);
     Custom_ops_val(result) = ops;
-<<<<<<< HEAD
-    /* !!caml_adjust_gc_speed(mem,max); */
-=======
-    caml_adjust_gc_speed(mem, max_major);
->>>>>>> 4c130cae
+    /* !!caml_adjust_gc_speed(mem, max_major); */
     result = caml_check_urgent_gc(result);
   }
   CAMLreturn(result);
 }
 
-CAMLexport value caml_alloc_custom(struct custom_operations * ops,
+CAMLexport value caml_alloc_custom(const struct custom_operations * ops,
                                    uintnat bsz,
                                    mlsize_t mem,
                                    mlsize_t max)
@@ -103,18 +90,27 @@
   return alloc_custom_gen (ops, bsz, mem, max, mem, max);
 }
 
-CAMLexport value caml_alloc_custom_mem(struct custom_operations * ops,
+CAMLexport value caml_alloc_custom_mem(const struct custom_operations * ops,
                                        uintnat bsz,
                                        mlsize_t mem)
 {
+
   mlsize_t mem_minor =
     mem < caml_custom_minor_max_bsz ? mem : caml_custom_minor_max_bsz;
-  return alloc_custom_gen (ops, bsz, mem,
-                           Bsize_wsize (caml_stat_heap_wsz) / 150
-                           * caml_custom_major_ratio,
-                           mem_minor,
-                           Bsize_wsize (caml_minor_heap_wsz) / 100
-                           * caml_custom_major_ratio);
+  mlsize_t max_major =
+    /* The major ratio is a percentage relative to the major heap size.
+       A complete GC cycle will be done every time 2/3 of that much memory
+       is allocated for blocks in the major heap.  Assuming constant
+       allocation and deallocation rates, this means there are at most
+       [M/100 * major-heap-size] bytes of floating garbage at any time.
+       The reason for a factor of 2/3 (or 1.5) is, roughly speaking, because
+       the major GC takes 1.5 cycles (previous cycle + marking phase) before
+       it starts to deallocate dead blocks allocated during the previous cycle.
+       [heap_size / 150] is really [heap_size * (2/3) / 100] (but faster). */
+    caml_heap_size(Caml_state->shared_heap) / 150 * caml_custom_major_ratio;
+  mlsize_t max_minor =
+    Bsize_wsize (Caml_state->minor_heap_wsz) / 100 * caml_custom_minor_ratio;
+  return alloc_custom_gen (ops, bsz, mem, max_major, mem_minor, max_minor);
 }
 
 struct custom_operations_list {
