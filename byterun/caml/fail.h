/**************************************************************************/
/*                                                                        */
/*                                 OCaml                                  */
/*                                                                        */
/*             Xavier Leroy, projet Cristal, INRIA Rocquencourt           */
/*                                                                        */
/*   Copyright 1996 Institut National de Recherche en Informatique et     */
/*     en Automatique.                                                    */
/*                                                                        */
/*   All rights reserved.  This file is distributed under the terms of    */
/*   the GNU Lesser General Public License version 2.1, with the          */
/*   special exception on linking described in the file LICENSE.          */
/*                                                                        */
/**************************************************************************/

#ifndef CAML_FAIL_H
#define CAML_FAIL_H

#ifdef CAML_INTERNALS
#include <setjmp.h>
#endif /* CAML_INTERNALS */

#ifndef CAML_NAME_SPACE
#include "compatibility.h"
#endif
#include "misc.h"
#include "mlvalues.h"

#ifdef CAML_INTERNALS
#define OUT_OF_MEMORY_EXN 0     /* "Out_of_memory" */
#define SYS_ERROR_EXN 1         /* "Sys_error" */
#define FAILURE_EXN 2           /* "Failure" */
#define INVALID_EXN 3           /* "Invalid_argument" */
#define END_OF_FILE_EXN 4       /* "End_of_file" */
#define ZERO_DIVIDE_EXN 5       /* "Division_by_zero" */
#define NOT_FOUND_EXN 6         /* "Not_found" */
#define MATCH_FAILURE_EXN 7     /* "Match_failure" */
#define STACK_OVERFLOW_EXN 8    /* "Stack_overflow" */
#define SYS_BLOCKED_IO 9        /* "Sys_blocked_io" */
#define ASSERT_FAILURE_EXN 10   /* "Assert_failure" */
#define UNDEFINED_RECURSIVE_MODULE_EXN 11 /* "Undefined_recursive_module" */
#define UNHANDLED_EXN 12        /* "Unhandled" */

#ifdef POSIX_SIGNALS
struct longjmp_buffer {
  sigjmp_buf buf;
};
#elif defined(__MINGW64__) && defined(__GNUC__) && __GNUC__ >= 4
/* MPR#7638: issues with setjmp/longjmp in Mingw64, use GCC builtins instead */
struct longjmp_buffer {
  intptr_t buf[5];
};
#define sigsetjmp(buf,save) __builtin_setjmp(buf)
#define siglongjmp(buf,val) __builtin_longjmp(buf,val)
#else
struct longjmp_buffer {
  jmp_buf buf;
};
#define sigsetjmp(buf,save) setjmp(buf)
#define siglongjmp(buf,val) longjmp(buf,val)
#endif

struct caml_exception_context {
  struct longjmp_buffer* jmp;
  struct caml__roots_block* local_roots;
};

int caml_is_special_exception(value exn);

#endif /* CAML_INTERNALS */

#ifdef __cplusplus
extern "C" {
#endif

CAMLextern void caml_raise (value bucket) Noreturn;
CAMLextern void caml_raise_constant (value tag) Noreturn;
CAMLextern void caml_raise_with_arg (value tag, value arg) Noreturn;
CAMLextern void caml_raise_with_args (value tag, int nargs, value arg[])
<<<<<<< HEAD
                Noreturn;
CAMLextern void caml_raise_with_string (value tag, char const * msg) Noreturn;
CAMLextern void caml_failwith (char const *) Noreturn;
CAMLextern void caml_invalid_argument (char const *) Noreturn;
CAMLextern void caml_raise_out_of_memory (void) Noreturn;
CAMLextern void caml_raise_stack_overflow (void) Noreturn;
CAMLextern void caml_raise_sys_error (value) Noreturn;
CAMLextern void caml_raise_end_of_file (void) Noreturn;
CAMLextern void caml_raise_zero_divide (void) Noreturn;
CAMLextern void caml_raise_not_found (void) Noreturn;
CAMLextern void caml_array_bound_error (void) Noreturn;
CAMLextern void caml_raise_sys_blocked_io (void) Noreturn;
=======
CAMLnoreturn_end;

CAMLnoreturn_start
CAMLextern void caml_raise_with_string (value tag, char const * msg)
CAMLnoreturn_end;

CAMLnoreturn_start
CAMLextern void caml_failwith (char const *msg)
CAMLnoreturn_end;

CAMLnoreturn_start
CAMLextern void caml_failwith_value (value msg)
CAMLnoreturn_end;

CAMLnoreturn_start
CAMLextern void caml_invalid_argument (char const *msg)
CAMLnoreturn_end;

CAMLnoreturn_start
CAMLextern void caml_invalid_argument_value (value msg)
CAMLnoreturn_end;

CAMLnoreturn_start
CAMLextern void caml_raise_out_of_memory (void)
CAMLnoreturn_end;

CAMLnoreturn_start
CAMLextern void caml_raise_stack_overflow (void)
CAMLnoreturn_end;

CAMLnoreturn_start
CAMLextern void caml_raise_sys_error (value)
CAMLnoreturn_end;

CAMLnoreturn_start
CAMLextern void caml_raise_end_of_file (void)
CAMLnoreturn_end;

CAMLnoreturn_start
CAMLextern void caml_raise_zero_divide (void)
CAMLnoreturn_end;

CAMLnoreturn_start
CAMLextern void caml_raise_not_found (void)
CAMLnoreturn_end;

CAMLnoreturn_start
CAMLextern void caml_array_bound_error (void)
CAMLnoreturn_end;

CAMLnoreturn_start
CAMLextern void caml_raise_sys_blocked_io (void)
CAMLnoreturn_end;
>>>>>>> 0d68080b

#ifdef __cplusplus
}
#endif

#endif /* CAML_FAIL_H */<|MERGE_RESOLUTION|>--- conflicted
+++ resolved
@@ -73,24 +73,20 @@
 extern "C" {
 #endif
 
-CAMLextern void caml_raise (value bucket) Noreturn;
-CAMLextern void caml_raise_constant (value tag) Noreturn;
-CAMLextern void caml_raise_with_arg (value tag, value arg) Noreturn;
+CAMLnoreturn_start
+CAMLextern void caml_raise (value bucket)
+CAMLnoreturn_end;
+
+CAMLnoreturn_start
+CAMLextern void caml_raise_constant (value tag)
+CAMLnoreturn_end;
+
+CAMLnoreturn_start
+CAMLextern void caml_raise_with_arg (value tag, value arg)
+CAMLnoreturn_end;
+
+CAMLnoreturn_start
 CAMLextern void caml_raise_with_args (value tag, int nargs, value arg[])
-<<<<<<< HEAD
-                Noreturn;
-CAMLextern void caml_raise_with_string (value tag, char const * msg) Noreturn;
-CAMLextern void caml_failwith (char const *) Noreturn;
-CAMLextern void caml_invalid_argument (char const *) Noreturn;
-CAMLextern void caml_raise_out_of_memory (void) Noreturn;
-CAMLextern void caml_raise_stack_overflow (void) Noreturn;
-CAMLextern void caml_raise_sys_error (value) Noreturn;
-CAMLextern void caml_raise_end_of_file (void) Noreturn;
-CAMLextern void caml_raise_zero_divide (void) Noreturn;
-CAMLextern void caml_raise_not_found (void) Noreturn;
-CAMLextern void caml_array_bound_error (void) Noreturn;
-CAMLextern void caml_raise_sys_blocked_io (void) Noreturn;
-=======
 CAMLnoreturn_end;
 
 CAMLnoreturn_start
@@ -144,7 +140,6 @@
 CAMLnoreturn_start
 CAMLextern void caml_raise_sys_blocked_io (void)
 CAMLnoreturn_end;
->>>>>>> 0d68080b
 
 #ifdef __cplusplus
 }
