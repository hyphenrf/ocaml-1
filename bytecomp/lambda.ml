--- conflicted
+++ resolved
@@ -47,10 +47,6 @@
   | Safe
   | Unsafe
 
-type is_safe =
-  | Safe
-  | Unsafe
-
 type primitive =
   | Pidentity
   | Pbytes_to_string
@@ -64,12 +60,8 @@
   | Psetglobal of Ident.t
   (* Operations on heap blocks *)
   | Pmakeblock of int * mutable_flag * block_shape
-<<<<<<< HEAD
   | Pfield of int * immediate_or_pointer * mutable_flag
-=======
-  | Pfield of int
   | Pfield_computed
->>>>>>> 0d68080b
   | Psetfield of int * immediate_or_pointer * initialization_or_assignment
   | Psetfield_computed of immediate_or_pointer * initialization_or_assignment
   | Pfloatfield of int
