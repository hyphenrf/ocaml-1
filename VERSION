<<<<<<< HEAD
4.12.0+multicore~rc1
=======
4.12.0
>>>>>>> b6f043b6

# The version string is the first line of this file.
# It must be in the format described in stdlib/sys.mli<|MERGE_RESOLUTION|>--- conflicted
+++ resolved
@@ -1,8 +1,4 @@
-<<<<<<< HEAD
-4.12.0+multicore~rc1
-=======
-4.12.0
->>>>>>> b6f043b6
+4.12.0+multicore
 
 # The version string is the first line of this file.
 # It must be in the format described in stdlib/sys.mli