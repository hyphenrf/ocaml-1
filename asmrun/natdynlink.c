/**************************************************************************/
<<<<<<< HEAD
/*                                                                     */
/*                                OCaml                                */
/*                                                                     */
/*            Alain Frisch, projet Gallium, INRIA Rocquencourt         */
/*                                                                     */
/*  Copyright 2007 Institut National de Recherche en Informatique et   */
/*     en Automatique.                                                    */
/*                                                                     */
=======
/*                                                                        */
/*                                 OCaml                                  */
/*                                                                        */
/*             Alain Frisch, projet Gallium, INRIA Rocquencourt           */
/*                                                                        */
/*   Copyright 2007 Institut National de Recherche en Informatique et     */
/*     en Automatique.                                                    */
/*                                                                        */
>>>>>>> 0c0884bd
/*   All rights reserved.  This file is distributed under the terms of    */
/*   the GNU Lesser General Public License version 2.1, with the          */
/*   special exception on linking described in the file LICENSE.          */
/*                                                                        */
/**************************************************************************/

#define CAML_INTERNALS

#include "caml/misc.h"
#include "caml/mlvalues.h"
#include "caml/memory.h"
#include "caml/stack.h"
#include "caml/callback.h"
#include "caml/alloc.h"
#include "caml/intext.h"
#include "caml/osdeps.h"
#include "caml/fail.h"
<<<<<<< HEAD
#include "frame_descriptors.h"
#include "caml/globroots.h"
=======
>>>>>>> 0c0884bd
#include "caml/signals.h"
#ifdef WITH_SPACETIME
#include "spacetime.h"
#endif

#include "caml/hooks.h"

CAMLexport void (*caml_natdynlink_hook)(void* handle, char* unit) = NULL;

#include <stdio.h>
#include <string.h>
#include <limits.h>

#define Handle_val(v) (*((void **) (v)))
static value Val_handle(void* handle) {
  value res = caml_alloc(1, Abstract_tag);
  Handle_val(res) = handle;
  return res;
}

static void *getsym(void *handle, char *module, char *name){
  char *fullname = caml_strconcat(3, "caml", module, name);
  void *sym;
  sym = caml_dlsym (handle, fullname);
  /*  printf("%s => %lx\n", fullname, (uintnat) sym); */
  caml_stat_free(fullname);
  return sym;
}

CAMLprim value caml_natdynlink_getmap(value unit)
{
  return caml_input_value_from_block(caml_globals_map, INT_MAX);
}

CAMLprim value caml_natdynlink_globals_inited(value unit)
{
  return Val_int(caml_globals_inited);
}

CAMLprim value caml_natdynlink_open(value filename, value global)
{
  CAMLparam2 (filename, global);
  CAMLlocal3 (res, handle, header);
  void *sym;
<<<<<<< HEAD
  void *dlhandle;
=======
  void *handle;
>>>>>>> 0c0884bd
  char *p;

  /* TODO: dlclose in case of error... */

  p = caml_strdup(String_val(filename));
  caml_enter_blocking_section();
<<<<<<< HEAD
  dlhandle = caml_dlopen(p, 1, Int_val(global));
=======
  handle = caml_dlopen(p, 1, Int_val(global));
>>>>>>> 0c0884bd
  caml_leave_blocking_section();
  caml_stat_free(p);

  if (NULL == dlhandle)
    caml_failwith(caml_dlerror());

  sym = caml_dlsym(dlhandle, "caml_plugin_header");
  if (NULL == sym)
    caml_failwith("not an OCaml plugin");

  handle = Val_handle(dlhandle);
  header = caml_input_value_from_block(sym, INT_MAX);

  res = caml_alloc_tuple(2);
  caml_initialize_field(res, 0, handle);
  caml_initialize_field(res, 1, header);
  CAMLreturn(res);
}

CAMLprim value caml_natdynlink_run(value handle_v, value symbol) {
  CAMLparam2 (handle_v, symbol);
  CAMLlocal1 (result);
  void *sym,*sym2;
  void* handle = Handle_val(handle_v);
  struct code_fragment * cf;

#define optsym(n) getsym(handle,unit,n)
  char *unit;
  void (*entrypoint)(void);

  unit = String_val(symbol);

  sym = optsym("__frametable");
  if (NULL != sym) caml_register_frametable(sym);

#ifdef WITH_SPACETIME
  sym = optsym("__spacetime_shapes");
  if (NULL != sym) caml_spacetime_register_shapes(sym);
#endif
<<<<<<< HEAD
=======

  sym = optsym("__gc_roots");
  if (NULL != sym) caml_register_dyn_global(sym);
>>>>>>> 0c0884bd

  sym = optsym("__gc_roots");
  if (NULL != sym) caml_register_dyn_global(sym);

  sym = optsym("__code_begin");
  sym2 = optsym("__code_end");
  if (NULL != sym && NULL != sym2) {
    cf = caml_stat_alloc(sizeof(struct code_fragment));
    cf->code_start = (char *) sym;
    cf->code_end = (char *) sym2;
    cf->digest_computed = 0;
    caml_ext_table_add(&caml_code_fragments_table, cf);
  }

  if( caml_natdynlink_hook != NULL ) caml_natdynlink_hook(handle,unit);

  entrypoint = optsym("__entry");
  if (NULL != entrypoint) result = caml_callback((value)(&entrypoint), 0);
  else result = Val_unit;

#undef optsym

  CAMLreturn (result);
}

CAMLprim value caml_natdynlink_run_toplevel(value filename, value symbol)
{
  CAMLparam2 (filename, symbol);
  CAMLlocal3 (res, v, handle_v);
  void *handle;
  char *p;

  /* TODO: dlclose in case of error... */

  p = caml_strdup(String_val(filename));
  caml_enter_blocking_section();
  handle = caml_dlopen(p, 1, 1);
  caml_leave_blocking_section();
  caml_stat_free(p);

  if (NULL == handle) {
    res = caml_alloc(1,1);
    v = caml_copy_string(caml_dlerror());
    Store_field(res, 0, v);
  } else {
    handle_v = Val_handle(handle);
    res = caml_alloc(1,0);
    v = caml_natdynlink_run(handle_v, symbol);
    Store_field(res, 0, v);
  }
  CAMLreturn(res);
}

CAMLprim value caml_natdynlink_loadsym(value symbol)
{
  CAMLparam1 (symbol);
  CAMLlocal1 (sym);

  sym = (value) caml_globalsym(String_val(symbol));
  if (!sym) caml_failwith(String_val(symbol));
  CAMLreturn(sym);
}<|MERGE_RESOLUTION|>--- conflicted
+++ resolved
@@ -1,14 +1,4 @@
 /**************************************************************************/
-<<<<<<< HEAD
-/*                                                                     */
-/*                                OCaml                                */
-/*                                                                     */
-/*            Alain Frisch, projet Gallium, INRIA Rocquencourt         */
-/*                                                                     */
-/*  Copyright 2007 Institut National de Recherche en Informatique et   */
-/*     en Automatique.                                                    */
-/*                                                                     */
-=======
 /*                                                                        */
 /*                                 OCaml                                  */
 /*                                                                        */
@@ -17,7 +7,6 @@
 /*   Copyright 2007 Institut National de Recherche en Informatique et     */
 /*     en Automatique.                                                    */
 /*                                                                        */
->>>>>>> 0c0884bd
 /*   All rights reserved.  This file is distributed under the terms of    */
 /*   the GNU Lesser General Public License version 2.1, with the          */
 /*   special exception on linking described in the file LICENSE.          */
@@ -35,11 +24,8 @@
 #include "caml/intext.h"
 #include "caml/osdeps.h"
 #include "caml/fail.h"
-<<<<<<< HEAD
 #include "frame_descriptors.h"
 #include "caml/globroots.h"
-=======
->>>>>>> 0c0884bd
 #include "caml/signals.h"
 #ifdef WITH_SPACETIME
 #include "spacetime.h"
@@ -84,22 +70,14 @@
   CAMLparam2 (filename, global);
   CAMLlocal3 (res, handle, header);
   void *sym;
-<<<<<<< HEAD
   void *dlhandle;
-=======
-  void *handle;
->>>>>>> 0c0884bd
   char *p;
 
   /* TODO: dlclose in case of error... */
 
   p = caml_strdup(String_val(filename));
   caml_enter_blocking_section();
-<<<<<<< HEAD
   dlhandle = caml_dlopen(p, 1, Int_val(global));
-=======
-  handle = caml_dlopen(p, 1, Int_val(global));
->>>>>>> 0c0884bd
   caml_leave_blocking_section();
   caml_stat_free(p);
 
@@ -139,12 +117,6 @@
   sym = optsym("__spacetime_shapes");
   if (NULL != sym) caml_spacetime_register_shapes(sym);
 #endif
-<<<<<<< HEAD
-=======
-
-  sym = optsym("__gc_roots");
-  if (NULL != sym) caml_register_dyn_global(sym);
->>>>>>> 0c0884bd
 
   sym = optsym("__gc_roots");
   if (NULL != sym) caml_register_dyn_global(sym);
