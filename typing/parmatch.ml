(**************************************************************************)
(*                                                                        *)
(*                                 OCaml                                  *)
(*                                                                        *)
(*             Xavier Leroy, projet Cristal, INRIA Rocquencourt           *)
(*                                                                        *)
(*   Copyright 1996 Institut National de Recherche en Informatique et     *)
(*     en Automatique.                                                    *)
(*                                                                        *)
(*   All rights reserved.  This file is distributed under the terms of    *)
(*   the GNU Lesser General Public License version 2.1, with the          *)
(*   special exception on linking described in the file LICENSE.          *)
(*                                                                        *)
(**************************************************************************)

(* Detection of partial matches and unused match cases. *)

open Misc
open Asttypes
open Types
open Typedtree

(*************************************)
(* Utilities for building patterns   *)
(*************************************)

let make_pat desc ty tenv =
  {pat_desc = desc; pat_loc = Location.none; pat_extra = [];
   pat_type = ty ; pat_env = tenv;
   pat_attributes = [];
  }

let omega = make_pat Tpat_any Ctype.none Env.empty

let extra_pat =
  make_pat
    (Tpat_var (Ident.create "+", mknoloc "+"))
    Ctype.none Env.empty

let rec omegas i =
  if i <= 0 then [] else omega :: omegas (i-1)

let omega_list l = List.map (fun _ -> omega) l

let zero = make_pat (Tpat_constant (Const_int 0)) Ctype.none Env.empty

(*******************)
(* Coherence check *)
(*******************)

(* For some of the operations we do in this module, we would like (because it
   simplifies matters) to assume that patterns appearing on a given column in a
   pattern matrix are /coherent/ (think "of the same type").
   Unfortunately that is not always true.

   Consider the following (well-typed) example:
   {[
     type _ t = S : string t | U : unit t

     let f (type a) (t1 : a t) (t2 : a t) (a : a) =
       match t1, t2, a with
       | U, _, () -> ()
       | _, S, "" -> ()
   ]}

   Clearly the 3rd column contains incoherent patterns.

   On the example above, most of the algorithms will explore the pattern matrix
   as illustrated by the following tree:

   {v
                                                   S
                                                -------> | "" |
                             U     | S, "" | __/         | () |
                         --------> | _, () |   \  ¬ S
        | U, _, () | __/                        -------> | () |
        | _, S, "" |   \
                        ---------> | S, "" | ----------> | "" |
                           ¬ U                    S
   v}

   where following an edge labelled by a pattern P means "assuming the value I
   am matching on is filtered by [P] on the column I am currently looking at,
   then the following submatrix is still reachable".

   Notice that at any point of that tree, if the first column of a matrix is
   incoherent, then the branch leading to it can only be taken if the scrutinee
   is ill-typed.
   In the example above the only case where we have a matrix with an incoherent
   first column is when we consider [t1, t2, a] to be [U, S, ...]. However such
   a value would be ill-typed, so we can never actually get there.

   Checking the first column at each step of the recursion and making the
   concious decision of "aborting" the algorithm whenever the first column
   becomes incoherent, allows us to retain the initial assumption in later
   stages of the algorithms.

   ---

   N.B. two patterns can be considered coherent even though they might not be of
   the same type.

   That's in part because we only care about the "head" of patterns and leave
   checking coherence of subpatterns for the next steps of the algorithm:
   ('a', 'b') and (1, ()) will be deemed coherent because they are both a tuples
   of arity 2 (we'll notice at a later stage the incoherence of 'a' and 1).

   But also because it can be hard/costly to determine exactly whether two
   patterns are of the same type or not (eg. in the example above with _ and S,
   but see also the module [Coherence_illustration] in
   testsuite/tests/basic-more/robustmatch.ml).

   For the moment our weak, loosely-syntactic, coherence check seems to be
   enough and we leave it to each user to consider (and document!) what happens
   when an "incoherence" is not detected by this check.
*)


let simplify_head_pat p k =
  let rec simplify_head_pat p k =
    match p.pat_desc with
    | Tpat_alias (p,_,_) -> simplify_head_pat p k
    | Tpat_var (_,_) -> omega :: k
    | Tpat_or (p1,p2,_) -> simplify_head_pat p1 (simplify_head_pat p2 k)
    | _ -> p :: k
  in simplify_head_pat p k

let rec simplified_first_col = function
  | [] -> []
  | [] :: _ -> assert false (* the rows are non-empty! *)
  | (p::_) :: rows ->
      simplify_head_pat p (simplified_first_col rows)

(* Given the simplified first column of a matrix, this function first looks for
   a "discriminating" pattern on that column (i.e. a non-omega one) and then
   check that every other head pattern in the column is coherent with that one.
*)
let all_coherent column =
  let coherent_heads hp1 hp2 =
    match hp1.pat_desc, hp2.pat_desc with
    | (Tpat_var _ | Tpat_alias _ | Tpat_or _), _
    | _, (Tpat_var _ | Tpat_alias _ | Tpat_or _) ->
      assert false
    | Tpat_construct (_, c, _), Tpat_construct (_, c', _) ->
      c.cstr_consts = c'.cstr_consts
      && c.cstr_nonconsts = c'.cstr_nonconsts
    | Tpat_constant c1, Tpat_constant c2 -> begin
        match c1, c2 with
        | Const_char _, Const_char _
        | Const_int _, Const_int _
        | Const_int32 _, Const_int32 _
        | Const_int64 _, Const_int64 _
        | Const_nativeint _, Const_nativeint _
        | Const_float _, Const_float _
        | Const_string _, Const_string _ -> true
        | ( Const_char _
          | Const_int _
          | Const_int32 _
          | Const_int64 _
          | Const_nativeint _
          | Const_float _
          | Const_string _), _ -> false
      end
    | Tpat_tuple l1, Tpat_tuple l2 -> List.length l1 = List.length l2
    | Tpat_record ((_, lbl1, _) :: _, _), Tpat_record ((_, lbl2, _) :: _, _) ->
      Array.length lbl1.lbl_all = Array.length lbl2.lbl_all
    | Tpat_any, _
    | _, Tpat_any
    | Tpat_record ([], _), Tpat_record (_, _)
    | Tpat_record (_, _), Tpat_record ([], _)
    | Tpat_variant _, Tpat_variant _
    | Tpat_array _, Tpat_array _
    | Tpat_lazy _, Tpat_lazy _ -> true
    | _, _ -> false
  in
  match
    List.find (fun head_pat ->
      match head_pat.pat_desc with
      | Tpat_var _ | Tpat_alias _ | Tpat_or _ -> assert false
      | Tpat_any -> false
      | _ -> true
    ) column
  with
  | exception Not_found ->
    (* only omegas on the column: the column is coherent. *)
    true
  | discr_pat ->
    List.for_all (coherent_heads discr_pat) column

let first_column simplified_matrix =
  List.map fst simplified_matrix

(***********************)
(* Compatibility check *)
(***********************)

(* Patterns p and q compatible means:
   there exists value V that matches both, However....

  The case of extension types is dubious, as constructor rebind permits
  that different constructors are the same (and are thus compatible).

  Compilation must take this into account, consider:

  type t = ..
  type t += A|B
  type t += C=A

  let f x y = match x,y with
  | true,A  -> '1'
  | _,C     -> '2'
  | false,A -> '3'
  | _,_     -> '_'

  As C is bound to A the value of f false A is '2' (and not '3' as it would
  be in the absence of rebinding).

  Not considering rebinding, patterns "false,A" and "_,C" are incompatible
  and the compiler can swap the second and third clause, resulting in the
  (more efficiently compiled) matching

  match x,y with
  | true,A  -> '1'
  | false,A -> '3'
  | _,C     -> '2'
  | _,_     -> '_'

  This is not correct: when C is bound to A, "f false A" returns '2' (not '3')


  However, diagnostics do not take constructor rebinding into account.
  Notice, that due to module abstraction constructor rebinding is hidden.

  module X : sig type t = .. type t += A|B end = struct
    type t = ..
    type t += A
    type t += B=A
  end

  open X

  let f x = match x with
  | A -> '1'
  | B -> '2'
  | _ -> '_'

  The second clause above will NOT (and cannot) be flagged as useless.

  Finally, there are two compatibility fonction
   compat p q      ---> 'syntactic compatibility, used for diagnostics.
   may_compat p q --->   a safe approximation of possible compat,
                         for compilation

*)


let is_absent tag row = Btype.row_field tag !row = Rabsent

let is_absent_pat p = match p.pat_desc with
| Tpat_variant (tag, _, row) -> is_absent tag row
| _ -> false

let const_compare x y =
  match x,y with
  | Const_float f1, Const_float f2 ->
      Pervasives.compare (float_of_string f1) (float_of_string f2)
  | Const_string (s1, _), Const_string (s2, _) ->
      String.compare s1 s2
  | _, _ -> Pervasives.compare x y

let records_args l1 l2 =
  (* Invariant: fields are already sorted by Typecore.type_label_a_list *)
  let rec combine r1 r2 l1 l2 = match l1,l2 with
  | [],[] -> List.rev r1, List.rev r2
  | [],(_,_,p2)::rem2 -> combine (omega::r1) (p2::r2) [] rem2
  | (_,_,p1)::rem1,[] -> combine (p1::r1) (omega::r2) rem1 []
  | (_,lbl1,p1)::rem1, ( _,lbl2,p2)::rem2 ->
      if lbl1.lbl_pos < lbl2.lbl_pos then
        combine (p1::r1) (omega::r2) rem1 l2
      else if lbl1.lbl_pos > lbl2.lbl_pos then
        combine (omega::r1) (p2::r2) l1 rem2
      else (* same label on both sides *)
        combine (p1::r1) (p2::r2) rem1 rem2 in
  combine [] [] l1 l2



module Compat
    (Constr:sig
      val equal :
          Types.constructor_description ->
            Types.constructor_description ->
              bool
    end) = struct

  let rec compat p q = match p.pat_desc,q.pat_desc with
(* Variables match any value *)
  | ((Tpat_any|Tpat_var _),_)
  | (_,(Tpat_any|Tpat_var _)) -> true
(* Structural induction *)
  | Tpat_alias (p,_,_),_      -> compat p q
  | _,Tpat_alias (q,_,_)      -> compat p q
  | Tpat_or (p1,p2,_),_ ->
      (compat p1 q || compat p2 q)
  | _,Tpat_or (q1,q2,_) ->
      (compat p q1 || compat p q2)
(* Constructors, with special case for extension *)
  | Tpat_construct (_, c1,ps1), Tpat_construct (_, c2,ps2) ->
      Constr.equal c1 c2 && compats ps1 ps2
(* More standard stuff *)
  | Tpat_variant(l1,op1, _), Tpat_variant(l2,op2,_) ->
      l1=l2 && ocompat op1 op2
  | Tpat_constant c1, Tpat_constant c2 ->
      const_compare c1 c2 = 0
  | Tpat_tuple ps, Tpat_tuple qs -> compats ps qs
  | Tpat_lazy p, Tpat_lazy q -> compat p q
  | Tpat_record (l1,_),Tpat_record (l2,_) ->
      let ps,qs = records_args l1 l2 in
      compats ps qs
  | Tpat_array ps, Tpat_array qs ->
      List.length ps = List.length qs &&
      compats ps qs
<<<<<<< HEAD
  | _,_  -> false
=======
  | _,_  -> assert false (* By typing *)
>>>>>>> 852b595f

  and ocompat op oq = match op,oq with
  | None,None -> true
  | Some p,Some q -> compat p q
  | (None,Some _)|(Some _,None) -> false

  and compats ps qs = match ps,qs with
  | [], [] -> true
  | p::ps, q::qs -> compat p q && compats ps qs
<<<<<<< HEAD
  | _,_    -> false
=======
  | _,_    -> assert false (* By typing *)
>>>>>>> 852b595f

end

module SyntacticCompat =
  Compat
    (struct
      let equal c1 c2 =  Types.equal_tag c1.cstr_tag c2.cstr_tag
    end)

let compat =  SyntacticCompat.compat
and compats = SyntacticCompat.compats

(* Due to (potential) rebinding, two extension constructors
   of the same arity type may equal *)

exception Empty (* Empty pattern *)

(****************************************)
(* Utilities for retrieving type paths  *)
(****************************************)

(* May need a clean copy, cf. PR#4745 *)
let clean_copy ty =
  if ty.level = Btype.generic_level then ty
  else Subst.type_expr Subst.identity ty

(* As reported in PR#6394 it is possible for recursive modules to add incoherent
   equations into the environment.
   So assuming we're working on the same example as in PR#6394, when looking at
   constructor [A] we end up calling [expand_head] on [t] (the type of [A]) and
   get [int * bool].
   This will result in a proper error later on during type checking, meanwhile
   we need to "survive" and be somewhat aware that we're working on bogus input
*)

type constructor_type_path =
  | Ok of Path.t
  | Inconsistent_environment

let get_constructor_type_path ty tenv =
  let ty = Ctype.repr (Ctype.expand_head tenv (clean_copy ty)) in
  match ty.desc with
  | Tconstr (path,_,_) -> Ok path
  | _ -> Inconsistent_environment

(*************************************)
(* Values as patterns pretty printer *)
(*************************************)

open Format
;;

let is_cons = function
| {cstr_name = "::"} -> true
| _ -> false

let pretty_const c = match c with
| Const_int i -> Printf.sprintf "%d" i
| Const_char c -> Printf.sprintf "%C" c
| Const_string (s, _) -> Printf.sprintf "%S" s
| Const_float f -> Printf.sprintf "%s" f
| Const_int32 i -> Printf.sprintf "%ldl" i
| Const_int64 i -> Printf.sprintf "%LdL" i
| Const_nativeint i -> Printf.sprintf "%ndn" i

let rec pretty_val ppf v =
  match v.pat_extra with
      (cstr, _loc, _attrs) :: rem ->
        begin match cstr with
          | Tpat_unpack ->
            fprintf ppf "@[(module %a)@]" pretty_val { v with pat_extra = rem }
          | Tpat_constraint _ ->
            fprintf ppf "@[(%a : _)@]" pretty_val { v with pat_extra = rem }
          | Tpat_type _ ->
            fprintf ppf "@[(# %a)@]" pretty_val { v with pat_extra = rem }
          | Tpat_open _ ->
              fprintf ppf "@[(# %a)@]" pretty_val { v with pat_extra = rem }
        end
    | [] ->
  match v.pat_desc with
  | Tpat_any -> fprintf ppf "_"
  | Tpat_var (x,_) -> fprintf ppf "%s" (Ident.name x)
  | Tpat_constant c -> fprintf ppf "%s" (pretty_const c)
  | Tpat_tuple vs ->
      fprintf ppf "@[(%a)@]" (pretty_vals ",") vs
  | Tpat_construct (_, cstr, []) ->
      fprintf ppf "%s" cstr.cstr_name
  | Tpat_construct (_, cstr, [w]) ->
      fprintf ppf "@[<2>%s@ %a@]" cstr.cstr_name pretty_arg w
  | Tpat_construct (_, cstr, vs) ->
      let name = cstr.cstr_name in
      begin match (name, vs) with
        ("::", [v1;v2]) ->
          fprintf ppf "@[%a::@,%a@]" pretty_car v1 pretty_cdr v2
      |  _ ->
          fprintf ppf "@[<2>%s@ @[(%a)@]@]" name (pretty_vals ",") vs
      end
  | Tpat_variant (l, None, _) ->
      fprintf ppf "`%s" l
  | Tpat_variant (l, Some w, _) ->
      fprintf ppf "@[<2>`%s@ %a@]" l pretty_arg w
  | Tpat_record (lvs,_) ->
      let filtered_lvs = List.filter
          (function
            | (_,_,{pat_desc=Tpat_any}) -> false (* do not show lbl=_ *)
            | _ -> true) lvs in
      begin match filtered_lvs with
      | [] -> fprintf ppf "_"
      | (_, lbl, _) :: q ->
          let elision_mark ppf =
            (* we assume that there is no label repetitions here *)
             if Array.length lbl.lbl_all > 1 + List.length q then
               fprintf ppf ";@ _@ "
             else () in
          fprintf ppf "@[{%a%t}@]"
            pretty_lvals filtered_lvs elision_mark
      end
  | Tpat_array vs ->
      fprintf ppf "@[[| %a |]@]" (pretty_vals " ;") vs
  | Tpat_lazy v ->
      fprintf ppf "@[<2>lazy@ %a@]" pretty_arg v
  | Tpat_alias (v, x,_) ->
      fprintf ppf "@[(%a@ as %a)@]" pretty_val v Ident.print x
  | Tpat_or (v,w,_)    ->
      fprintf ppf "@[(%a|@,%a)@]" pretty_or v pretty_or w

and pretty_car ppf v = match v.pat_desc with
| Tpat_construct (_,cstr, [_ ; _])
    when is_cons cstr ->
      fprintf ppf "(%a)" pretty_val v
| _ -> pretty_val ppf v

and pretty_cdr ppf v = match v.pat_desc with
| Tpat_construct (_,cstr, [v1 ; v2])
    when is_cons cstr ->
      fprintf ppf "%a::@,%a" pretty_car v1 pretty_cdr v2
| _ -> pretty_val ppf v

and pretty_arg ppf v = match v.pat_desc with
| Tpat_construct (_,_,_::_)
| Tpat_variant (_, Some _, _) -> fprintf ppf "(%a)" pretty_val v
|  _ -> pretty_val ppf v

and pretty_or ppf v = match v.pat_desc with
| Tpat_or (v,w,_) ->
    fprintf ppf "%a|@,%a" pretty_or v pretty_or w
| _ -> pretty_val ppf v

and pretty_vals sep ppf = function
  | [] -> ()
  | [v] -> pretty_val ppf v
  | v::vs ->
      fprintf ppf "%a%s@ %a" pretty_val v sep (pretty_vals sep) vs

and pretty_lvals ppf = function
  | [] -> ()
  | [_,lbl,v] ->
      fprintf ppf "%s=%a" lbl.lbl_name pretty_val v
  | (_, lbl,v)::rest ->
      fprintf ppf "%s=%a;@ %a"
        lbl.lbl_name pretty_val v pretty_lvals rest

let top_pretty ppf v =
  fprintf ppf "@[%a@]@?" pretty_val v


let pretty_pat p =
  top_pretty Format.str_formatter p ;
  prerr_string (Format.flush_str_formatter ())

type matrix = pattern list list

let pretty_line ps =
  List.iter
    (fun p ->
      top_pretty Format.str_formatter p ;
      prerr_string " <" ;
      prerr_string (Format.flush_str_formatter ()) ;
      prerr_string ">")
    ps

let pretty_matrix (pss : matrix) =
  prerr_endline "begin matrix" ;
  List.iter
    (fun ps ->
      pretty_line ps ;
      prerr_endline "")
    pss ;
  prerr_endline "end matrix"


(****************************)
(* Utilities for matching   *)
(****************************)

(* Check top matching *)
let simple_match p1 p2 =
  match p1.pat_desc, p2.pat_desc with
  | Tpat_construct(_, c1, _), Tpat_construct(_, c2, _) ->
      Types.equal_tag c1.cstr_tag c2.cstr_tag
  | Tpat_variant(l1, _, _), Tpat_variant(l2, _, _) ->
      l1 = l2
  | Tpat_constant(c1), Tpat_constant(c2) -> const_compare c1 c2 = 0
  | Tpat_lazy _, Tpat_lazy _ -> true
  | Tpat_record _ , Tpat_record _ -> true
  | Tpat_tuple p1s, Tpat_tuple p2s
  | Tpat_array p1s, Tpat_array p2s -> List.length p1s = List.length p2s
  | _, (Tpat_any | Tpat_var(_)) -> true
  | _, _ -> false




(* extract record fields as a whole *)
let record_arg p = match p.pat_desc with
| Tpat_any -> []
| Tpat_record (args,_) -> args
| _ -> fatal_error "Parmatch.as_record"


(* Raise Not_found when pos is not present in arg *)
let get_field pos arg =
  let _,_, p = List.find (fun (_,lbl,_) -> pos = lbl.lbl_pos) arg in
  p

let extract_fields omegas arg =
  List.map
    (fun (_,lbl,_) ->
      try
        get_field lbl.lbl_pos arg
      with Not_found -> omega)
    omegas

let all_record_args lbls = match lbls with
| (_,{lbl_all=lbl_all},_)::_ ->
    let t =
      Array.map
        (fun lbl -> mknoloc (Longident.Lident "?temp?"), lbl,omega)
        lbl_all in
    List.iter
      (fun ((_, lbl,_) as x) ->  t.(lbl.lbl_pos) <- x)
      lbls ;
    Array.to_list t
|  _ -> fatal_error "Parmatch.all_record_args"


(* Build argument list when p2 >= p1, where p1 is a simple pattern *)
let rec simple_match_args p1 p2 = match p2.pat_desc with
| Tpat_alias (p2,_,_) -> simple_match_args p1 p2
| Tpat_construct(_, _, args) -> args
| Tpat_variant(_, Some arg, _) -> [arg]
| Tpat_tuple(args)  -> args
| Tpat_record(args,_) ->  extract_fields (record_arg p1) args
| Tpat_array(args) -> args
| Tpat_lazy arg -> [arg]
| (Tpat_any | Tpat_var(_)) ->
    begin match p1.pat_desc with
      Tpat_construct(_, _,args) -> omega_list args
    | Tpat_variant(_, Some _, _) -> [omega]
    | Tpat_tuple(args) -> omega_list args
    | Tpat_record(args,_) ->  omega_list args
    | Tpat_array(args) ->  omega_list args
    | Tpat_lazy _ -> [omega]
    | _ -> []
    end
| _ -> []

(*
  Normalize a pattern ->
   all arguments are omega (simple pattern) and no more variables
*)

let rec normalize_pat q = match q.pat_desc with
  | Tpat_any | Tpat_constant _ -> q
  | Tpat_var _ -> make_pat Tpat_any q.pat_type q.pat_env
  | Tpat_alias (p,_,_) -> normalize_pat p
  | Tpat_tuple (args) ->
      make_pat (Tpat_tuple (omega_list args)) q.pat_type q.pat_env
  | Tpat_construct  (lid, c,args) ->
      make_pat
        (Tpat_construct (lid, c,omega_list args))
        q.pat_type q.pat_env
  | Tpat_variant (l, arg, row) ->
      make_pat (Tpat_variant (l, may_map (fun _ -> omega) arg, row))
        q.pat_type q.pat_env
  | Tpat_array (args) ->
      make_pat (Tpat_array (omega_list args))  q.pat_type q.pat_env
  | Tpat_record (largs, closed) ->
      make_pat
        (Tpat_record (List.map (fun (lid,lbl,_) ->
                                 lid, lbl,omega) largs, closed))
        q.pat_type q.pat_env
  | Tpat_lazy _ ->
      make_pat (Tpat_lazy omega) q.pat_type q.pat_env
  | Tpat_or _ -> fatal_error "Parmatch.normalize_pat"

(*
  Build normalized (cf. supra) discriminating pattern,
  in the non-data type case
*)

let discr_pat q pss =

  let rec acc_pat acc pss = match pss with
    ({pat_desc = Tpat_alias (p,_,_)}::ps)::pss ->
        acc_pat acc ((p::ps)::pss)
  | ({pat_desc = Tpat_or (p1,p2,_)}::ps)::pss ->
        acc_pat acc ((p1::ps)::(p2::ps)::pss)
  | ({pat_desc = (Tpat_any | Tpat_var _)}::_)::pss ->
        acc_pat acc pss
  | (({pat_desc = Tpat_tuple _} as p)::_)::_ -> normalize_pat p
  | (({pat_desc = Tpat_lazy _} as p)::_)::_ -> normalize_pat p
  | (({pat_desc = Tpat_record (largs,closed)} as p)::_)::pss ->
      let new_omegas =
        List.fold_right
          (fun (lid, lbl,_) r ->
            try
              let _ = get_field lbl.lbl_pos r in
              r
            with Not_found ->
              (lid, lbl,omega)::r)
          largs (record_arg acc)
      in
      acc_pat
        (make_pat (Tpat_record (new_omegas, closed)) p.pat_type p.pat_env)
        pss
  | _ -> acc in

  match normalize_pat q with
  | {pat_desc= (Tpat_any | Tpat_record _)} as q -> acc_pat q pss
  | q -> q

(*
   In case a matching value is found, set actual arguments
   of the matching pattern.
*)

let rec read_args xs r = match xs,r with
| [],_ -> [],r
| _::xs, arg::rest ->
   let args,rest = read_args xs rest in
   arg::args,rest
| _,_ ->
    fatal_error "Parmatch.read_args"

let do_set_args erase_mutable q r = match q with
| {pat_desc = Tpat_tuple omegas} ->
    let args,rest = read_args omegas r in
    make_pat (Tpat_tuple args) q.pat_type q.pat_env::rest
| {pat_desc = Tpat_record (omegas,closed)} ->
    let args,rest = read_args omegas r in
    make_pat
      (Tpat_record
         (List.map2 (fun (lid, lbl,_) arg ->
           if
             erase_mutable &&
             (match lbl.lbl_mut with
             | Mutable -> true | Immutable -> false)
           then
             lid, lbl, omega
           else
             lid, lbl, arg)
            omegas args, closed))
      q.pat_type q.pat_env::
    rest
| {pat_desc = Tpat_construct (lid, c,omegas)} ->
    let args,rest = read_args omegas r in
    make_pat
      (Tpat_construct (lid, c,args))
      q.pat_type q.pat_env::
    rest
| {pat_desc = Tpat_variant (l, omega, row)} ->
    let arg, rest =
      match omega, r with
        Some _, a::r -> Some a, r
      | None, r -> None, r
      | _ -> assert false
    in
    make_pat
      (Tpat_variant (l, arg, row)) q.pat_type q.pat_env::
    rest
| {pat_desc = Tpat_lazy _omega} ->
    begin match r with
      arg::rest ->
        make_pat (Tpat_lazy arg) q.pat_type q.pat_env::rest
    | _ -> fatal_error "Parmatch.do_set_args (lazy)"
    end
| {pat_desc = Tpat_array omegas} ->
    let args,rest = read_args omegas r in
    make_pat
      (Tpat_array args) q.pat_type q.pat_env::
    rest
| {pat_desc=Tpat_constant _|Tpat_any} ->
    q::r (* case any is used in matching.ml *)
| _ -> fatal_error "Parmatch.set_args"

let set_args q r = do_set_args false q r
and set_args_erase_mutable q r = do_set_args true q r

(* filter pss according to pattern q *)
let filter_one q pss =
  let rec filter_rec = function
      ({pat_desc = Tpat_alias(p,_,_)}::ps)::pss ->
        filter_rec ((p::ps)::pss)
    | ({pat_desc = Tpat_or(p1,p2,_)}::ps)::pss ->
        filter_rec ((p1::ps)::(p2::ps)::pss)
    | (p::ps)::pss ->
        if simple_match q p
        then (simple_match_args q p @ ps) :: filter_rec pss
        else filter_rec pss
    | _ -> [] in
  filter_rec pss

(*
  Filter pss in the ``extra case''. This applies :
  - According to an extra constructor (datatype case, non-complete signature).
  - According to anything (all-variables case).
*)
let filter_extra pss =
  let rec filter_rec = function
      ({pat_desc = Tpat_alias(p,_,_)}::ps)::pss ->
        filter_rec ((p::ps)::pss)
    | ({pat_desc = Tpat_or(p1,p2,_)}::ps)::pss ->
        filter_rec ((p1::ps)::(p2::ps)::pss)
    | ({pat_desc = (Tpat_any | Tpat_var(_))} :: qs) :: pss ->
        qs :: filter_rec pss
    | _::pss  -> filter_rec pss
    | [] -> [] in
  filter_rec pss

(*
  Pattern p0 is the discriminating pattern,
  returns [(q0,pss0) ; ... ; (qn,pssn)]
  where the qi's are simple patterns and the pssi's are
  matched matrices.

  NOTES
   * (qi,[]) is impossible.
   * In the case when matching is useless (all-variable case),
     returns []
*)

let filter_all pat0 pss =

  let rec insert q qs env =
    match env with
      [] ->
        let q0 = normalize_pat q in
        [q0, [simple_match_args q0 q @ qs]]
    | ((q0,pss) as c)::env ->
        if simple_match q0 q
        then (q0, ((simple_match_args q0 q @ qs) :: pss)) :: env
        else c :: insert q qs env in

  let rec filter_rec env = function
    ({pat_desc = Tpat_alias(p,_,_)}::ps)::pss ->
      filter_rec env ((p::ps)::pss)
  | ({pat_desc = Tpat_or(p1,p2,_)}::ps)::pss ->
      filter_rec env ((p1::ps)::(p2::ps)::pss)
  | ({pat_desc = (Tpat_any | Tpat_var(_))}::_)::pss ->
      filter_rec env pss
  | (p::ps)::pss ->
      filter_rec (insert p ps env) pss
  | _ -> env

  and filter_omega env = function
    ({pat_desc = Tpat_alias(p,_,_)}::ps)::pss ->
      filter_omega env ((p::ps)::pss)
  | ({pat_desc = Tpat_or(p1,p2,_)}::ps)::pss ->
      filter_omega env ((p1::ps)::(p2::ps)::pss)
  | ({pat_desc = (Tpat_any | Tpat_var(_))}::ps)::pss ->
      filter_omega
        (List.map (fun (q,qss) -> (q,(simple_match_args q omega @ ps) :: qss))
           env)
        pss
  | _::pss -> filter_omega env pss
  | [] -> env in

  filter_omega
    (filter_rec
      (match pat0.pat_desc with
        (Tpat_record(_) | Tpat_tuple(_) | Tpat_lazy(_)) -> [pat0,[]]
      | _ -> [])
      pss)
    pss

(* Variant related functions *)

let rec set_last a = function
    [] -> []
  | [_] -> [a]
  | x::l -> x :: set_last a l

(* mark constructor lines for failure when they are incomplete *)
let rec mark_partial = function
    ({pat_desc = Tpat_alias(p,_,_)}::ps)::pss ->
      mark_partial ((p::ps)::pss)
  | ({pat_desc = Tpat_or(p1,p2,_)}::ps)::pss ->
      mark_partial ((p1::ps)::(p2::ps)::pss)
  | ({pat_desc = (Tpat_any | Tpat_var(_))} :: _ as ps) :: pss ->
      ps :: mark_partial pss
  | ps::pss  ->
      (set_last zero ps) :: mark_partial pss
  | [] -> []

let close_variant env row =
  let row = Btype.row_repr row in
  let nm =
    List.fold_left
      (fun nm (_tag,f) ->
        match Btype.row_field_repr f with
        | Reither(_, _, false, e) ->
            (* m=false means that this tag is not explicitly matched *)
            Btype.set_row_field e Rabsent;
            None
        | Rabsent | Reither (_, _, true, _) | Rpresent _ -> nm)
      row.row_name row.row_fields in
  if not row.row_closed || nm != row.row_name then begin
    (* this unification cannot fail *)
    Ctype.unify env row.row_more
      (Btype.newgenty
         (Tvariant {row with row_fields = []; row_more = Btype.newgenvar();
                    row_closed = true; row_name = nm}))
  end

let row_of_pat pat =
  match Ctype.expand_head pat.pat_env pat.pat_type with
    {desc = Tvariant row} -> Btype.row_repr row
  | _ -> assert false

(*
  Check whether the first column of env makes up a complete signature or
  not.
*)

let full_match closing env =  match env with
| ({pat_desc = Tpat_construct(_,c,_)},_) :: _ ->
    if c.cstr_consts < 0 then false (* extensions *)
    else List.length env = c.cstr_consts + c.cstr_nonconsts
| ({pat_desc = Tpat_variant _} as p,_) :: _ ->
    let fields =
      List.map
        (function ({pat_desc = Tpat_variant (tag, _, _)}, _) -> tag
          | _ -> assert false)
        env
    in
    let row = row_of_pat p in
    if closing && not (Btype.row_fixed row) then
      (* closing=true, we are considering the variant as closed *)
      List.for_all
        (fun (tag,f) ->
          match Btype.row_field_repr f with
            Rabsent | Reither(_, _, false, _) -> true
          | Reither (_, _, true, _)
              (* m=true, do not discard matched tags, rather warn *)
          | Rpresent _ -> List.mem tag fields)
        row.row_fields
    else
      row.row_closed &&
      List.for_all
        (fun (tag,f) ->
          Btype.row_field_repr f = Rabsent || List.mem tag fields)
        row.row_fields
| ({pat_desc = Tpat_constant(Const_char _)},_) :: _ ->
    List.length env = 256
| ({pat_desc = Tpat_constant(_)},_) :: _ -> false
| ({pat_desc = Tpat_tuple(_)},_) :: _ -> true
| ({pat_desc = Tpat_record(_)},_) :: _ -> true
| ({pat_desc = Tpat_array(_)},_) :: _ -> false
| ({pat_desc = Tpat_lazy(_)},_) :: _ -> true
| ({pat_desc = (Tpat_any|Tpat_var _|Tpat_alias _|Tpat_or _)},_) :: _
| []
  ->
    assert false

(* Written as a non-fragile matching, PR#7451 originated from a fragile matching below. *)
let should_extend ext env = match ext with
| None -> false
| Some ext -> begin match env with
  | [] -> assert false
  | (p,_)::_ ->
      begin match p.pat_desc with
      | Tpat_construct
          (_, {cstr_tag=(Cstr_constant _|Cstr_block _|Cstr_unboxed)},_) ->
            (match get_constructor_type_path p.pat_type p.pat_env with
             | Ok path -> Path.same path ext
             | Inconsistent_environment ->
               (* returning [true] here could result in more computations being
                  done to check exhaustivity. Which is clearly not necessary
                  since the code doesn't typecheck anyway. *)
               false)
      | Tpat_construct
          (_, {cstr_tag=(Cstr_extension _)},_) -> false
      | Tpat_constant _|Tpat_tuple _|Tpat_variant _
      | Tpat_record  _|Tpat_array _ | Tpat_lazy _
        -> false
      | Tpat_any|Tpat_var _|Tpat_alias _|Tpat_or _
        -> assert false
      end
end

module ConstructorTagHashtbl = Hashtbl.Make(
  struct
    type t = Types.constructor_tag
    let hash = Hashtbl.hash
    let equal = Types.equal_tag
  end
)

(* complement constructor tags *)
let complete_tags nconsts nconstrs tags =
  let seen_const = Array.make nconsts false
  and seen_constr = Array.make nconstrs false in
  List.iter
    (function
      | Cstr_constant i -> seen_const.(i) <- true
      | Cstr_block i -> seen_constr.(i) <- true
      | _  -> assert false)
    tags ;
  let r = ConstructorTagHashtbl.create (nconsts+nconstrs) in
  for i = 0 to nconsts-1 do
    if not seen_const.(i) then
      ConstructorTagHashtbl.add r (Cstr_constant i) ()
  done ;
  for i = 0 to nconstrs-1 do
    if not seen_constr.(i) then
      ConstructorTagHashtbl.add r (Cstr_block i) ()
  done ;
  r

(* build a pattern from a constructor list *)
let pat_of_constr ex_pat cstr =
  {ex_pat with pat_desc =
   Tpat_construct (mknoloc (Longident.Lident "?pat_of_constr?"),
                   cstr, omegas cstr.cstr_arity)}

let orify x y = make_pat (Tpat_or (x, y, None)) x.pat_type x.pat_env

let rec orify_many = function
| [] -> assert false
| [x] -> x
| x :: xs -> orify x (orify_many xs)

let pat_of_constrs ex_pat cstrs =
  if cstrs = [] then raise Empty else
  orify_many (List.map (pat_of_constr ex_pat) cstrs)

let pats_of_type ?(always=false) env ty =
  let ty' = Ctype.expand_head env ty in
  match ty'.desc with
  | Tconstr (path, _, _) ->
      begin try match (Env.find_type path env).type_kind with
      | Type_variant cl when always || List.length cl = 1 ||
        List.for_all (fun cd -> cd.Types.cd_res <> None) cl ->
          let cstrs = fst (Env.find_type_descrs path env) in
          List.map (pat_of_constr (make_pat Tpat_any ty env)) cstrs
      | Type_record _ ->
          let labels = snd (Env.find_type_descrs path env) in
          let fields =
            List.map (fun ld ->
              mknoloc (Longident.Lident "?pat_of_label?"), ld, omega)
              labels
          in
          [make_pat (Tpat_record (fields, Closed)) ty env]
      | _ -> [omega]
      with Not_found -> [omega]
      end
  | Ttuple tl ->
      [make_pat (Tpat_tuple (omegas (List.length tl))) ty env]
  | _ -> [omega]

let rec get_variant_constructors env ty =
  match (Ctype.repr ty).desc with
  | Tconstr (path,_,_) -> begin
      try match Env.find_type path env with
      | {type_kind=Type_variant _} ->
          fst (Env.find_type_descrs path env)
      | {type_manifest = Some _} ->
          get_variant_constructors env
            (Ctype.expand_head_once env (clean_copy ty))
      | _ -> fatal_error "Parmatch.get_variant_constructors"
      with Not_found ->
        fatal_error "Parmatch.get_variant_constructors"
    end
  | _ -> fatal_error "Parmatch.get_variant_constructors"

(* Sends back a pattern that complements constructor tags all_tag *)
let complete_constrs p all_tags =
  let c =
    match p.pat_desc with Tpat_construct (_, c, _) -> c | _ -> assert false in
  let not_tags = complete_tags c.cstr_consts c.cstr_nonconsts all_tags in
  let constrs = get_variant_constructors p.pat_env c.cstr_res in
  let others =
    List.filter
      (fun cnstr -> ConstructorTagHashtbl.mem not_tags cnstr.cstr_tag)
      constrs in
  let const, nonconst =
    List.partition (fun cnstr -> cnstr.cstr_arity = 0) others in
  const @ nonconst

let build_other_constrs env p =
  match p.pat_desc with
    Tpat_construct (_, {cstr_tag=Cstr_constant _|Cstr_block _}, _) ->
      let get_tag = function
        | {pat_desc = Tpat_construct (_,c,_)} -> c.cstr_tag
        | _ -> fatal_error "Parmatch.get_tag" in
      let all_tags =  List.map (fun (p,_) -> get_tag p) env in
      pat_of_constrs p (complete_constrs p all_tags)
  | _ -> extra_pat

(* Auxiliary for build_other *)

let build_other_constant proj make first next p env =
  let all = List.map (fun (p, _) -> proj p.pat_desc) env in
  let rec try_const i =
    if List.mem i all
    then try_const (next i)
    else make_pat (make i) p.pat_type p.pat_env
  in try_const first

(*
  Builds a pattern that is incompatible with all patterns in
  in the first column of env
*)

let some_other_tag = "<some other tag>"

let build_other ext env = match env with
| ({pat_desc = Tpat_construct (lid, {cstr_tag=Cstr_extension _},_)},_) :: _ ->
        (* let c = {c with cstr_name = "*extension*"} in *) (* PR#7330 *)
        make_pat (Tpat_var (Ident.create "*extension*",
                            {lid with txt="*extension*"})) Ctype.none Env.empty
| ({pat_desc = Tpat_construct _} as p,_) :: _ ->
    begin match ext with
    | Some ext ->
        (match get_constructor_type_path p.pat_type p.pat_env with
         | Ok path when Path.same ext path -> extra_pat
         | _ -> build_other_constrs env p)
    | _ ->
        build_other_constrs env p
    end
| ({pat_desc = Tpat_variant (_,_,r)} as p,_) :: _ ->
    let tags =
      List.map
        (function ({pat_desc = Tpat_variant (tag, _, _)}, _) -> tag
                | _ -> assert false)
        env
    in
    let row = row_of_pat p in
    let make_other_pat tag const =
      let arg = if const then None else Some omega in
      make_pat (Tpat_variant(tag, arg, r)) p.pat_type p.pat_env in
    begin match
      List.fold_left
        (fun others (tag,f) ->
          if List.mem tag tags then others else
          match Btype.row_field_repr f with
            Rabsent (* | Reither _ *) -> others
          (* This one is called after erasing pattern info *)
          | Reither (c, _, _, _) -> make_other_pat tag c :: others
          | Rpresent arg -> make_other_pat tag (arg = None) :: others)
        [] row.row_fields
    with
      [] ->
        make_other_pat some_other_tag true
    | pat::other_pats ->
        List.fold_left
          (fun p_res pat ->
            make_pat (Tpat_or (pat, p_res, None)) p.pat_type p.pat_env)
          pat other_pats
    end
| ({pat_desc = Tpat_constant(Const_char _)} as p,_) :: _ ->
    let all_chars =
      List.map
        (fun (p,_) -> match p.pat_desc with
        | Tpat_constant (Const_char c) -> c
        | _ -> assert false)
        env in

    let rec find_other i imax =
      if i > imax then raise Not_found
      else
        let ci = Char.chr i in
        if List.mem ci all_chars then
          find_other (i+1) imax
        else
          make_pat (Tpat_constant (Const_char ci)) p.pat_type p.pat_env in
    let rec try_chars = function
      | [] -> omega
      | (c1,c2) :: rest ->
          try
            find_other (Char.code c1) (Char.code c2)
          with
          | Not_found -> try_chars rest in

    try_chars
      [ 'a', 'z' ; 'A', 'Z' ; '0', '9' ;
        ' ', '~' ; Char.chr 0 , Char.chr 255]

| ({pat_desc=(Tpat_constant (Const_int _))} as p,_) :: _ ->
    build_other_constant
      (function Tpat_constant(Const_int i) -> i | _ -> assert false)
      (function i -> Tpat_constant(Const_int i))
      0 succ p env
| ({pat_desc=(Tpat_constant (Const_int32 _))} as p,_) :: _ ->
    build_other_constant
      (function Tpat_constant(Const_int32 i) -> i | _ -> assert false)
      (function i -> Tpat_constant(Const_int32 i))
      0l Int32.succ p env
| ({pat_desc=(Tpat_constant (Const_int64 _))} as p,_) :: _ ->
    build_other_constant
      (function Tpat_constant(Const_int64 i) -> i | _ -> assert false)
      (function i -> Tpat_constant(Const_int64 i))
      0L Int64.succ p env
| ({pat_desc=(Tpat_constant (Const_nativeint _))} as p,_) :: _ ->
    build_other_constant
      (function Tpat_constant(Const_nativeint i) -> i | _ -> assert false)
      (function i -> Tpat_constant(Const_nativeint i))
      0n Nativeint.succ p env
| ({pat_desc=(Tpat_constant (Const_string _))} as p,_) :: _ ->
    build_other_constant
      (function Tpat_constant(Const_string (s, _)) -> String.length s
              | _ -> assert false)
      (function i -> Tpat_constant(Const_string(String.make i '*', None)))
      0 succ p env
| ({pat_desc=(Tpat_constant (Const_float _))} as p,_) :: _ ->
    build_other_constant
      (function Tpat_constant(Const_float f) -> float_of_string f
              | _ -> assert false)
      (function f -> Tpat_constant(Const_float (string_of_float f)))
      0.0 (fun f -> f +. 1.0) p env

| ({pat_desc = Tpat_array _} as p,_)::_ ->
    let all_lengths =
      List.map
        (fun (p,_) -> match p.pat_desc with
        | Tpat_array args -> List.length args
        | _ -> assert false)
        env in
    let rec try_arrays l =
      if List.mem l all_lengths then try_arrays (l+1)
      else
        make_pat
          (Tpat_array (omegas l))
          p.pat_type p.pat_env in
    try_arrays 0
| [] -> omega
| _ -> omega

(*
  Core function :
  Is the last row of pattern matrix pss + qs satisfiable ?
  That is :
    Does there exists at least one value vector, es such that :
     1- for all ps in pss ps # es (ps and es are not compatible)
     2- qs <= es                  (es matches qs)
*)

let rec has_instance p = match p.pat_desc with
  | Tpat_variant (l,_,r) when is_absent l r -> false
  | Tpat_any | Tpat_var _ | Tpat_constant _ | Tpat_variant (_,None,_) -> true
  | Tpat_alias (p,_,_) | Tpat_variant (_,Some p,_) -> has_instance p
  | Tpat_or (p1,p2,_) -> has_instance p1 || has_instance p2
  | Tpat_construct (_,_,ps) | Tpat_tuple ps | Tpat_array ps ->
      has_instances ps
  | Tpat_record (lps,_) -> has_instances (List.map (fun (_,_,x) -> x) lps)
  | Tpat_lazy p
    -> has_instance p


and has_instances = function
  | [] -> true
  | q::rem -> has_instance q && has_instances rem

(*
   In two places in the following function, we check the coherence of the first
   column of (pss + qs).
   If it is incoherent, then we exit early saying that (pss + qs) is not
   satisfiable (which is equivalent to saying "oh, we shouldn't have considered
   that branch, no good result came come from here").

   But what happens if we have a coherent but ill-typed column?
   - we might end up returning [false], which is equivalent to noticing the
   incompatibility: clearly this is fine.
   - if we end up returning [true] then we're saying that [qs] is useful while
   it is not. This is sad but not the end of the world, we're just allowing dead
   code to survive.
*)
let rec satisfiable pss qs = match pss with
| [] -> has_instances qs
| _  ->
    match qs with
    | [] -> false
    | {pat_desc = Tpat_or(q1,q2,_)}::qs ->
        satisfiable pss (q1::qs) || satisfiable pss (q2::qs)
    | {pat_desc = Tpat_alias(q,_,_)}::qs ->
          satisfiable pss (q::qs)
    | {pat_desc = (Tpat_any | Tpat_var(_))}::qs ->
        if not (all_coherent (simplified_first_col pss)) then
          false
        else begin
          let q0 = discr_pat omega pss in
          match filter_all q0 pss with
            (* first column of pss is made of variables only *)
          | [] -> satisfiable (filter_extra pss) qs
          | constrs  ->
              if full_match false constrs then
                List.exists
                  (fun (p,pss) ->
                    not (is_absent_pat p) &&
                    satisfiable pss (simple_match_args p omega @ qs))
                  constrs
              else
                satisfiable (filter_extra pss) qs
        end
    | {pat_desc=Tpat_variant (l,_,r)}::_ when is_absent l r -> false
    | q::qs ->
        if not (all_coherent (q :: simplified_first_col pss)) then
          false
        else begin
          let q0 = discr_pat q pss in
          satisfiable (filter_one q0 pss) (simple_match_args q0 q @ qs)
        end

(* Also return the remaining cases, to enable GADT handling

   For considerations regarding the coherence check, see the comment on
   [satisfiable] above.  *)
let rec satisfiables pss qs = match pss with
| [] -> if has_instances qs then [qs] else []
| _  ->
    match qs with
    | [] -> []
    | {pat_desc = Tpat_or(q1,q2,_)}::qs ->
        satisfiables pss (q1::qs) @ satisfiables pss (q2::qs)
    | {pat_desc = Tpat_alias(q,_,_)}::qs ->
        satisfiables pss (q::qs)
    | {pat_desc = (Tpat_any | Tpat_var(_))}::qs ->
        if not (all_coherent (simplified_first_col pss)) then
          []
        else begin
          let q0 = discr_pat omega pss in
          let wild p =
            List.map (fun qs -> p::qs) (satisfiables (filter_extra pss) qs) in
          match filter_all q0 pss with
            (* first column of pss is made of variables only *)
          | [] ->
              wild omega
          | (p,_)::_ as constrs  ->
              let for_constrs () =
                List.flatten (
                List.map
                  (fun (p,pss) ->
                    if is_absent_pat p then [] else
                    List.map (set_args p)
                      (satisfiables pss (simple_match_args p omega @ qs)))
                  constrs )
              in
              if full_match false constrs then for_constrs () else
              match p.pat_desc with
                Tpat_construct _ ->
                  (* activate this code for checking non-gadt constructors *)
                  wild (build_other_constrs constrs p) @ for_constrs ()
              | _ ->
                  wild omega
        end
    | {pat_desc=Tpat_variant (l,_,r)}::_ when is_absent l r -> []
    | q::qs ->
        if not (all_coherent (q :: simplified_first_col pss)) then
          []
        else begin
          let q0 = discr_pat q pss in
          List.map (set_args q0)
            (satisfiables (filter_one q0 pss) (simple_match_args q0 q @ qs))
        end

(*
  Now another satisfiable function that additionally
  supplies an example of a matching value.

  This function should be called for exhaustiveness check only.
*)

type 'a result =
  | Rnone           (* No matching value *)
  | Rsome of 'a     (* This matching value *)

(*
let rec try_many  f = function
  | [] -> Rnone
  | (p,pss)::rest ->
      match f (p,pss) with
      | Rnone -> try_many  f rest
      | r -> r
*)

let rappend r1 r2 =
  match r1, r2 with
  | Rnone, _ -> r2
  | _, Rnone -> r1
  | Rsome l1, Rsome l2 -> Rsome (l1 @ l2)

let rec try_many_gadt  f = function
  | [] -> Rnone
  | (p,pss)::rest ->
      rappend (f (p, pss)) (try_many_gadt f rest)

(*
let rec exhaust ext pss n = match pss with
| []    ->  Rsome (omegas n)
| []::_ ->  Rnone
| pss   ->
    let q0 = discr_pat omega pss in
    begin match filter_all q0 pss with
          (* first column of pss is made of variables only *)
    | [] ->
        begin match exhaust ext (filter_extra pss) (n-1) with
        | Rsome r -> Rsome (q0::r)
        | r -> r
      end
    | constrs ->
        let try_non_omega (p,pss) =
          if is_absent_pat p then
            Rnone
          else
            match
              exhaust
                ext pss (List.length (simple_match_args p omega) + n - 1)
            with
            | Rsome r -> Rsome (set_args p r)
            | r       -> r in
        if
          full_match true false constrs && not (should_extend ext constrs)
        then
          try_many try_non_omega constrs
        else
          (*
             D = filter_extra pss is the default matrix
             as it is included in pss, one can avoid
             recursive calls on specialized matrices,
             Essentially :
             * D exhaustive => pss exhaustive
             * D non-exhaustive => we have a non-filtered value
          *)
          let r =  exhaust ext (filter_extra pss) (n-1) in
          match r with
          | Rnone -> Rnone
          | Rsome r ->
              try
                Rsome (build_other ext constrs::r)
              with
      (* cannot occur, since constructors don't make a full signature *)
              | Empty -> fatal_error "Parmatch.exhaust"
    end

let combinations f lst lst' =
  let rec iter2 x =
    function
        [] -> []
      | y :: ys ->
          f x y :: iter2 x ys
  in
  let rec iter =
    function
        [] -> []
      | x :: xs -> iter2 x lst' @ iter xs
  in
  iter lst
*)
(*
let print_pat pat =
  let rec string_of_pat pat =
    match pat.pat_desc with
        Tpat_var _ -> "v"
      | Tpat_any -> "_"
      | Tpat_alias (p, x) -> Printf.sprintf "(%s) as ?"  (string_of_pat p)
      | Tpat_constant n -> "0"
      | Tpat_construct (_, lid, _) ->
        Printf.sprintf "%s" (String.concat "." (Longident.flatten lid.txt))
      | Tpat_lazy p ->
        Printf.sprintf "(lazy %s)" (string_of_pat p)
      | Tpat_or (p1,p2,_) ->
        Printf.sprintf "(%s | %s)" (string_of_pat p1) (string_of_pat p2)
      | Tpat_tuple list ->
        Printf.sprintf "(%s)" (String.concat "," (List.map string_of_pat list))
      | Tpat_variant (_, _, _) -> "variant"
      | Tpat_record (_, _) -> "record"
      | Tpat_array _ -> "array"
  in
  Printf.fprintf stderr "PAT[%s]\n%!" (string_of_pat pat)
*)

(* strictly more powerful than exhaust; however, exhaust
   was kept for backwards compatibility *)
let rec exhaust_gadt (ext:Path.t option) pss n = match pss with
| []    ->  Rsome [omegas n]
| []::_ ->  Rnone
| pss   ->
    if not (all_coherent (simplified_first_col pss)) then
      (* We're considering an ill-typed branch, we won't actually be able to
         produce a well typed value taking that branch. *)
      Rnone
    else begin
      (* Assuming the first column is ill-typed but considered coherent, we
         might end up producing an ill-typed witness of non-exhaustivity
         corresponding to the current branch.

         If [exhaust] has been called by [do_check_partial], then the witnesses
         produced get typechecked and the ill-typed ones are discarded.

         If [exhaust] has been called by [do_check_fragile], then it is possible
         we might fail to warn the user that the matching is fragile. See for
         example testsuite/tests/warnings/w04_failure.ml. *)
      let q0 = discr_pat omega pss in
      match filter_all q0 pss with
            (* first column of pss is made of variables only *)
      | [] ->
          begin match exhaust_gadt ext (filter_extra pss) (n-1) with
          | Rsome r -> Rsome (List.map (fun row -> q0::row) r)
          | r -> r
        end
      | constrs ->
          let try_non_omega (p,pss) =
            if is_absent_pat p then
              Rnone
            else
              match
                exhaust_gadt
                  ext pss (List.length (simple_match_args p omega) + n - 1)
              with
              | Rsome r -> Rsome (List.map (fun row ->  (set_args p row)) r)
              | r       -> r in
          let before = try_many_gadt try_non_omega constrs in
          if
            full_match false constrs && not (should_extend ext constrs)
          then
            before
          else
            (*
              D = filter_extra pss is the default matrix
              as it is included in pss, one can avoid
              recursive calls on specialized matrices,
              Essentially :
            * D exhaustive => pss exhaustive
            * D non-exhaustive => we have a non-filtered value
            *)
            let r =  exhaust_gadt ext (filter_extra pss) (n-1) in
            match r with
            | Rnone -> before
            | Rsome r ->
                try
                  let p = build_other ext constrs in
                  let dug = List.map (fun tail -> p :: tail) r in
                  match before with
                  | Rnone -> Rsome dug
                  | Rsome x -> Rsome (x @ dug)
                with
        (* cannot occur, since constructors don't make a full signature *)
                | Empty -> fatal_error "Parmatch.exhaust"
    end

let exhaust_gadt ext pss n =
  let ret = exhaust_gadt ext pss n in
  match ret with
    Rnone -> Rnone
  | Rsome lst ->
      (* The following line is needed to compile stdlib/printf.ml *)
      if lst = [] then Rsome (omegas n) else
      let singletons =
        List.map
          (function
              [x] -> x
            | _ -> assert false)
          lst
      in
      Rsome [orify_many singletons]

(*
   Another exhaustiveness check, enforcing variant typing.
   Note that it does not check exact exhaustiveness, but whether a
   matching could be made exhaustive by closing all variant types.
   When this is true of all other columns, the current column is left
   open (even if it means that the whole matching is not exhaustive as
   a result).
   When this is false for the matrix minus the current column, and the
   current column is composed of variant tags, we close the variant
   (even if it doesn't help in making the matching exhaustive).
*)

let rec pressure_variants tdefs = function
  | []    -> false
  | []::_ -> true
  | pss   ->
      if not (all_coherent (simplified_first_col pss)) then
        true
      else begin
        let q0 = discr_pat omega pss in
        match filter_all q0 pss with
          [] -> pressure_variants tdefs (filter_extra pss)
        | constrs ->
            let rec try_non_omega = function
                (_p,pss) :: rem ->
                  let ok = pressure_variants tdefs pss in
                  try_non_omega rem && ok
              | [] -> true
            in
            if full_match (tdefs=None) constrs then
              try_non_omega constrs
            else if tdefs = None then
              pressure_variants None (filter_extra pss)
            else
              let full = full_match true constrs in
              let ok =
                if full then try_non_omega constrs
                else try_non_omega (filter_all q0 (mark_partial pss))
              in
              begin match constrs, tdefs with
                ({pat_desc=Tpat_variant _} as p,_):: _, Some env ->
                  let row = row_of_pat p in
                  if Btype.row_fixed row
                  || pressure_variants None (filter_extra pss) then ()
                  else close_variant env row
              | _ -> ()
              end;
              ok
      end


(* Yet another satisfiable function *)

(*
   This time every_satisfiable pss qs checks the
   utility of every expansion of qs.
   Expansion means expansion of or-patterns inside qs
*)

type answer =
  | Used                                (* Useful pattern *)
  | Unused                              (* Useless pattern *)
  | Upartial of Typedtree.pattern list  (* Mixed, with list of useless ones *)



(* this row type enable column processing inside the matrix
    - left  ->  elements not to be processed,
    - right ->  elements to be processed
*)
type 'a row = {no_ors : 'a list ; ors : 'a list ; active : 'a list}


(*
let pretty_row {ors=ors ; no_ors=no_ors; active=active} =
  pretty_line ors ; prerr_string " *" ;
  pretty_line no_ors ; prerr_string " *" ;
  pretty_line active

let pretty_rows rs =
  prerr_endline "begin matrix" ;
  List.iter
    (fun r ->
      pretty_row r ;
      prerr_endline "")
    rs ;
  prerr_endline "end matrix"
*)

(* Initial build *)
let make_row ps = {ors=[] ; no_ors=[]; active=ps}

let make_rows pss = List.map make_row pss


(* Useful to detect and expand  or pats inside as pats *)
let rec unalias p = match p.pat_desc with
| Tpat_alias (p,_,_) -> unalias p
| _ -> p


let is_var p = match (unalias p).pat_desc with
| Tpat_any|Tpat_var _ -> true
| _                   -> false

let is_var_column rs =
  List.for_all
    (fun r -> match r.active with
    | p::_ -> is_var p
    | []   -> assert false)
    rs

(* Standard or-args for left-to-right matching *)
let rec or_args p = match p.pat_desc with
| Tpat_or (p1,p2,_) -> p1,p2
| Tpat_alias (p,_,_)  -> or_args p
| _                 -> assert false

(* Just remove current column *)
let remove r = match r.active with
| _::rem -> {r with active=rem}
| []     -> assert false

let remove_column rs = List.map remove rs

(* Current column has been processed *)
let push_no_or r = match r.active with
| p::rem -> { r with no_ors = p::r.no_ors ; active=rem}
| [] -> assert false

let push_or r = match r.active with
| p::rem -> { r with ors = p::r.ors ; active=rem}
| [] -> assert false

let push_or_column rs = List.map push_or rs
and push_no_or_column rs = List.map push_no_or rs

(* Those are adaptations of the previous homonymous functions that
   work on the current column, instead of the first column
*)

let discr_pat q rs =
  discr_pat q (List.map (fun r -> r.active) rs)

let filter_one q rs =
  let rec filter_rec rs = match rs with
  | [] -> []
  | r::rem ->
      match r.active with
      | [] -> assert false
      | {pat_desc = Tpat_alias(p,_,_)}::ps ->
          filter_rec ({r with active = p::ps}::rem)
      | {pat_desc = Tpat_or(p1,p2,_)}::ps ->
          filter_rec
            ({r with active = p1::ps}::
             {r with active = p2::ps}::
             rem)
      | p::ps ->
          if simple_match q p then
            {r with active=simple_match_args q p @ ps} :: filter_rec rem
          else
            filter_rec rem in
  filter_rec rs


(* Back to normal matrices *)
let make_vector r = List.rev r.no_ors

let make_matrix rs = List.map make_vector rs


(* Standard union on answers *)
let union_res r1 r2 = match r1, r2 with
| (Unused,_)
| (_, Unused) -> Unused
| Used,_    -> r2
| _, Used   -> r1
| Upartial u1, Upartial u2 -> Upartial (u1@u2)

(* propose or pats for expansion *)
let extract_elements qs =
  let rec do_rec seen = function
    | [] -> []
    | q::rem ->
        {no_ors= List.rev_append seen rem @ qs.no_ors ;
        ors=[] ;
        active = [q]}::
        do_rec (q::seen) rem in
  do_rec [] qs.ors

(* idem for matrices *)
let transpose rs = match rs with
| [] -> assert false
| r::rem ->
    let i = List.map (fun x -> [x]) r in
    List.fold_left
      (List.map2 (fun r x -> x::r))
      i rem

let extract_columns pss qs = match pss with
| [] -> List.map (fun _ -> []) qs.ors
| _  ->
  let rows = List.map extract_elements pss in
  transpose rows

(* Core function
   The idea is to first look for or patterns (recursive case), then
   check or-patterns argument usefulness (terminal case)
*)
let rec simplified_first_usefulness_col = function
  | [] -> []
  | row :: rows ->
    match row.active with
    | [] -> assert false (* the rows are non-empty! *)
    | p :: _ -> simplify_head_pat p (simplified_first_usefulness_col rows)

let rec every_satisfiables pss qs = match qs.active with
| []     ->
    (* qs is now partitionned,  check usefulness *)
    begin match qs.ors with
    | [] -> (* no or-patterns *)
        if satisfiable (make_matrix pss) (make_vector qs) then
          Used
        else
          Unused
    | _  -> (* n or-patterns -> 2n expansions *)
        List.fold_right2
          (fun pss qs r -> match r with
          | Unused -> Unused
          | _ ->
              match qs.active with
              | [q] ->
                  let q1,q2 = or_args q in
                  let r_loc = every_both pss qs q1 q2 in
                  union_res r r_loc
              | _   -> assert false)
          (extract_columns pss qs) (extract_elements qs)
          Used
    end
| q::rem ->
    let uq = unalias q in
    begin match uq.pat_desc with
    | Tpat_any | Tpat_var _ ->
        if is_var_column pss then
(* forget about ``all-variable''  columns now *)
          every_satisfiables (remove_column pss) (remove qs)
        else
(* otherwise this is direct food for satisfiable *)
          every_satisfiables (push_no_or_column pss) (push_no_or qs)
    | Tpat_or (q1,q2,_) ->
        if
          q1.pat_loc.Location.loc_ghost &&
          q2.pat_loc.Location.loc_ghost
        then
(* syntactically generated or-pats should not be expanded *)
          every_satisfiables (push_no_or_column pss) (push_no_or qs)
        else
(* this is a real or-pattern *)
          every_satisfiables (push_or_column pss) (push_or qs)
    | Tpat_variant (l,_,r) when is_absent l r -> (* Ah Jacques... *)
        Unused
    | _ ->
(* standard case, filter matrix *)
	(* The handling of incoherent matrices is kept in line with
           [satisfiable] *)
        if not (all_coherent (uq :: simplified_first_usefulness_col pss)) then
          Unused
        else begin
          let q0 = discr_pat q pss in
          every_satisfiables
            (filter_one q0 pss)
            {qs with active=simple_match_args q0 q @ rem}
        end
    end

(*
  This function ``every_both'' performs the usefulness check
  of or-pat q1|q2.
  The trick is to call every_satisfied twice with
  current active columns restricted to q1 and q2,
  That way,
  - others orpats in qs.ors will not get expanded.
  - all matching work performed on qs.no_ors is not performed again.
  *)
and every_both pss qs q1 q2 =
  let qs1 = {qs with active=[q1]}
  and qs2 =  {qs with active=[q2]} in
  let r1 = every_satisfiables pss qs1
  and r2 =  every_satisfiables (if compat q1 q2 then qs1::pss else pss) qs2 in
  match r1 with
  | Unused ->
      begin match r2 with
      | Unused -> Unused
      | Used   -> Upartial [q1]
      | Upartial u2 -> Upartial (q1::u2)
      end
  | Used ->
      begin match r2 with
      | Unused -> Upartial [q2]
      | _      -> r2
      end
  | Upartial u1 ->
      begin match r2 with
      | Unused -> Upartial (u1@[q2])
      | Used   -> r1
      | Upartial u2 -> Upartial (u1 @ u2)
      end




(* le_pat p q  means, forall V,  V matches q implies V matches p *)
let rec le_pat p q =
  match (p.pat_desc, q.pat_desc) with
  | (Tpat_var _|Tpat_any),_ -> true
  | Tpat_alias(p,_,_), _ -> le_pat p q
  | _, Tpat_alias(q,_,_) -> le_pat p q
  | Tpat_constant(c1), Tpat_constant(c2) -> const_compare c1 c2 = 0
  | Tpat_construct(_,c1,ps), Tpat_construct(_,c2,qs) ->
      Types.equal_tag c1.cstr_tag c2.cstr_tag && le_pats ps qs
  | Tpat_variant(l1,Some p1,_), Tpat_variant(l2,Some p2,_) ->
      (l1 = l2 && le_pat p1 p2)
  | Tpat_variant(l1,None,_r1), Tpat_variant(l2,None,_) ->
      l1 = l2
  | Tpat_variant(_,_,_), Tpat_variant(_,_,_) -> false
  | Tpat_tuple(ps), Tpat_tuple(qs) -> le_pats ps qs
  | Tpat_lazy p, Tpat_lazy q -> le_pat p q
  | Tpat_record (l1,_), Tpat_record (l2,_) ->
      let ps,qs = records_args l1 l2 in
      le_pats ps qs
  | Tpat_array(ps), Tpat_array(qs) ->
      List.length ps = List.length qs && le_pats ps qs
(* In all other cases, enumeration is performed *)
  | _,_  -> not (satisfiable [[p]] [q])

and le_pats ps qs =
  match ps,qs with
    p::ps, q::qs -> le_pat p q && le_pats ps qs
  | _, _         -> true

let get_mins le ps =
  let rec select_rec r = function
      [] -> r
    | p::ps ->
        if List.exists (fun p0 -> le p0 p) ps
        then select_rec r ps
        else select_rec (p::r) ps in
  select_rec [] (select_rec [] ps)

(*
  lub p q is a pattern that matches all values matched by p and q
  may raise Empty, when p and q are not compatible
*)

let rec lub p q = match p.pat_desc,q.pat_desc with
| Tpat_alias (p,_,_),_      -> lub p q
| _,Tpat_alias (q,_,_)      -> lub p q
| (Tpat_any|Tpat_var _),_ -> q
| _,(Tpat_any|Tpat_var _) -> p
| Tpat_or (p1,p2,_),_     -> orlub p1 p2 q
| _,Tpat_or (q1,q2,_)     -> orlub q1 q2 p (* Thanks god, lub is commutative *)
| Tpat_constant c1, Tpat_constant c2 when const_compare c1 c2 = 0 -> p
| Tpat_tuple ps, Tpat_tuple qs ->
    let rs = lubs ps qs in
    make_pat (Tpat_tuple rs) p.pat_type p.pat_env
| Tpat_lazy p, Tpat_lazy q ->
    let r = lub p q in
    make_pat (Tpat_lazy r) p.pat_type p.pat_env
| Tpat_construct (lid, c1,ps1), Tpat_construct (_,c2,ps2)
      when  Types.equal_tag c1.cstr_tag c2.cstr_tag  ->
        let rs = lubs ps1 ps2 in
        make_pat (Tpat_construct (lid, c1,rs))
          p.pat_type p.pat_env
| Tpat_variant(l1,Some p1,row), Tpat_variant(l2,Some p2,_)
          when  l1=l2 ->
            let r=lub p1 p2 in
            make_pat (Tpat_variant (l1,Some r,row)) p.pat_type p.pat_env
| Tpat_variant (l1,None,_row), Tpat_variant(l2,None,_)
              when l1 = l2 -> p
| Tpat_record (l1,closed),Tpat_record (l2,_) ->
    let rs = record_lubs l1 l2 in
    make_pat (Tpat_record (rs, closed)) p.pat_type p.pat_env
| Tpat_array ps, Tpat_array qs
      when List.length ps = List.length qs ->
        let rs = lubs ps qs in
        make_pat (Tpat_array rs) p.pat_type p.pat_env
| _,_  ->
    raise Empty

and orlub p1 p2 q =
  try
    let r1 = lub p1 q in
    try
      {q with pat_desc=(Tpat_or (r1,lub p2 q,None))}
  with
  | Empty -> r1
with
| Empty -> lub p2 q

and record_lubs l1 l2 =
  let rec lub_rec l1 l2 = match l1,l2 with
  | [],_ -> l2
  | _,[] -> l1
  | (lid1, lbl1,p1)::rem1, (lid2, lbl2,p2)::rem2 ->
      if lbl1.lbl_pos < lbl2.lbl_pos then
        (lid1, lbl1,p1)::lub_rec rem1 l2
      else if lbl2.lbl_pos < lbl1.lbl_pos  then
        (lid2, lbl2,p2)::lub_rec l1 rem2
      else
        (lid1, lbl1,lub p1 p2)::lub_rec rem1 rem2 in
  lub_rec l1 l2

and lubs ps qs = match ps,qs with
| p::ps, q::qs -> lub p q :: lubs ps qs
| _,_ -> []


(******************************)
(* Exported variant closing   *)
(******************************)

(* Apply pressure to variants *)

let pressure_variants tdefs patl =
  let pss = List.map (fun p -> [p;omega]) patl in
  ignore (pressure_variants (Some tdefs) pss)

(*****************************)
(* Utilities for diagnostics *)
(*****************************)

(*
  Build up a working pattern matrix by forgetting
  about guarded patterns
*)

let rec initial_matrix = function
    [] -> []
  | {c_guard=Some _} :: rem -> initial_matrix rem
  | {c_guard=None; c_lhs=p} :: rem -> [p] :: initial_matrix rem

(******************************************)
(* Look for a row that matches some value *)
(******************************************)

(*
  Useful for seeing if the example of
  non-matched value can indeed be matched
  (by a guarded clause)
*)



exception NoGuard

let rec initial_all no_guard = function
  | [] ->
      if no_guard then
        raise NoGuard
      else
        []
  | {c_lhs=pat; c_guard; _} :: rem ->
      ([pat], pat.pat_loc) :: initial_all (no_guard && c_guard = None) rem


let rec do_filter_var = function
  | (_::ps,loc)::rem -> (ps,loc)::do_filter_var rem
  | _ -> []

let do_filter_one q pss =
  let rec filter_rec = function
    | ({pat_desc = Tpat_alias(p,_,_)}::ps,loc)::pss ->
        filter_rec ((p::ps,loc)::pss)
    | ({pat_desc = Tpat_or(p1,p2,_)}::ps,loc)::pss ->
        filter_rec ((p1::ps,loc)::(p2::ps,loc)::pss)
    | (p::ps,loc)::pss ->
        if simple_match q p
        then (simple_match_args q p @ ps, loc) :: filter_rec pss
        else filter_rec pss
    | _ -> [] in
  filter_rec pss

let rec do_match pss qs = match qs with
| [] ->
    begin match pss  with
    | ([],loc)::_ -> Some loc
    | _ -> None
    end
| q::qs -> match q with
  | {pat_desc = Tpat_or (q1,q2,_)} ->
      begin match do_match pss (q1::qs) with
      | None -> do_match pss (q2::qs)
      | r -> r
      end
  | {pat_desc = Tpat_any} ->
      do_match (do_filter_var pss) qs
  | _ ->
      let q0 = normalize_pat q in
      (* [pss] will (or won't) match [q0 :: qs] regardless of the coherence of
	 its first column. *)
      do_match (do_filter_one q0 pss) (simple_match_args q0 q @ qs)


let check_partial_all v casel =
  try
    let pss = initial_all true casel in
    do_match pss [v]
  with
  | NoGuard -> None

(************************)
(* Exhaustiveness check *)
(************************)

(* conversion from Typedtree.pattern to Parsetree.pattern list *)
module Conv = struct
  open Parsetree
  let mkpat desc = Ast_helper.Pat.mk desc

  let name_counter = ref 0
  let fresh name =
    let current = !name_counter in
    name_counter := !name_counter + 1;
    "#$" ^ name ^ string_of_int current

  let conv typed =
    let constrs = Hashtbl.create 7 in
    let labels = Hashtbl.create 7 in
    let rec loop pat =
      match pat.pat_desc with
        Tpat_or (pa,pb,_) ->
          mkpat (Ppat_or (loop pa, loop pb))
      | Tpat_var (_, ({txt="*extension*"} as nm)) -> (* PR#7330 *)
          mkpat (Ppat_var nm)
      | Tpat_any
      | Tpat_var _ ->
          mkpat Ppat_any
      | Tpat_constant c ->
          mkpat (Ppat_constant (Untypeast.constant c))
      | Tpat_alias (p,_,_) -> loop p
      | Tpat_tuple lst ->
          mkpat (Ppat_tuple (List.map loop lst))
      | Tpat_construct (cstr_lid, cstr, lst) ->
          let id = fresh cstr.cstr_name in
          let lid = { cstr_lid with txt = Longident.Lident id } in
          Hashtbl.add constrs id cstr;
          let arg =
            match List.map loop lst with
            | []  -> None
            | [p] -> Some p
            | lst -> Some (mkpat (Ppat_tuple lst))
          in
          mkpat (Ppat_construct(lid, arg))
      | Tpat_variant(label,p_opt,_row_desc) ->
          let arg = Misc.may_map loop p_opt in
          mkpat (Ppat_variant(label, arg))
      | Tpat_record (subpatterns, _closed_flag) ->
          let fields =
            List.map
              (fun (_, lbl, p) ->
                let id = fresh lbl.lbl_name in
                Hashtbl.add labels id lbl;
                (mknoloc (Longident.Lident id), loop p))
              subpatterns
          in
          mkpat (Ppat_record (fields, Open))
      | Tpat_array lst ->
          mkpat (Ppat_array (List.map loop lst))
      | Tpat_lazy p ->
          mkpat (Ppat_lazy (loop p))
    in
    let ps = loop typed in
    (ps, constrs, labels)
end


(* Whether the counter-example contains an extension pattern *)
let contains_extension pat =
  let r = ref false in
  let rec loop = function
      {pat_desc=Tpat_var (_, {txt="*extension*"})} ->
        r := true
    | p -> Typedtree.iter_pattern_desc loop p.pat_desc
  in loop pat; !r

(* Build an untyped or-pattern from its expected type *)
let ppat_of_type env ty =
  match pats_of_type env ty with
    [{pat_desc = Tpat_any}] ->
      (Conv.mkpat Parsetree.Ppat_any, Hashtbl.create 0, Hashtbl.create 0)
  | pats ->
      Conv.conv (orify_many pats)

let do_check_partial ?pred exhaust loc casel pss = match pss with
| [] ->
        (*
          This can occur
          - For empty matches generated by ocamlp4 (no warning)
          - when all patterns have guards (then, casel <> [])
          (specific warning)
          Then match MUST be considered non-exhaustive,
          otherwise compilation of PM is broken.
          *)
    begin match casel with
    | [] -> ()
    | _  ->
      if Warnings.is_active Warnings.All_clauses_guarded then
        Location.prerr_warning loc Warnings.All_clauses_guarded
    end ;
    Partial
| ps::_  ->
    begin match exhaust None pss (List.length ps) with
    | Rnone -> Total
    | Rsome [u] ->
        let v =
          match pred with
          | Some pred ->
              let (pattern,constrs,labels) = Conv.conv u in
              let u' = pred constrs labels pattern in
              (* pretty_pat u;
              begin match u' with
                None -> prerr_endline ": impossible"
              | Some _ -> prerr_endline ": possible"
              end; *)
              u'
          | None -> Some u
        in
        begin match v with
          None -> Total
        | Some v ->
            if Warnings.is_active (Warnings.Partial_match "") then begin
              let errmsg =
                try
                  let buf = Buffer.create 16 in
                  let fmt = formatter_of_buffer buf in
                  top_pretty fmt v;
                  begin match check_partial_all v casel with
                  | None -> ()
                  | Some _ ->
                      (* This is 'Some loc', where loc is the location of
                         a possibly matching clause.
                         Forget about loc, because printing two locations
                         is a pain in the top-level *)
                      Buffer.add_string buf
                        "\n(However, some guarded clause may match this value.)"
                  end;
                  if contains_extension v then
                    Buffer.add_string buf
                      "\nMatching over values of extensible variant types \
                         (the *extension* above)\n\
                      must include a wild card pattern in order to be exhaustive."
                  ;
                  Buffer.contents buf
                with _ ->
                  ""
              in
                Location.prerr_warning loc (Warnings.Partial_match errmsg)
            end;
            Partial
        end
    | _ ->
        fatal_error "Parmatch.check_partial"
    end

(*
let do_check_partial_normal loc casel pss =
  do_check_partial exhaust loc casel pss
 *)

let do_check_partial_gadt pred loc casel pss =
  do_check_partial ~pred exhaust_gadt loc casel pss



(*****************)
(* Fragile check *)
(*****************)

(* Collect all data types in a pattern *)

let rec add_path path = function
  | [] -> [path]
  | x::rem as paths ->
      if Path.same path x then paths
      else x::add_path path rem

let extendable_path path =
  not
    (Path.same path Predef.path_bool ||
    Path.same path Predef.path_list ||
    Path.same path Predef.path_unit ||
    Path.same path Predef.path_option)

let rec collect_paths_from_pat r p = match p.pat_desc with
| Tpat_construct(_, {cstr_tag=(Cstr_constant _|Cstr_block _|Cstr_unboxed)},ps)
  ->
    (match get_constructor_type_path p.pat_type p.pat_env with
     | Ok path ->
         List.fold_left
           collect_paths_from_pat
           (if extendable_path path then add_path path r else r)
           ps
     | Inconsistent_environment ->
       (* no need to recurse on the constructor arguments: since we know the
          code won't typecheck anyway, whatever we might compute would be
          useless anyway. *)
       r)
| Tpat_any|Tpat_var _|Tpat_constant _| Tpat_variant (_,None,_) -> r
| Tpat_tuple ps | Tpat_array ps
| Tpat_construct (_, {cstr_tag=Cstr_extension _}, ps)->
    List.fold_left collect_paths_from_pat r ps
| Tpat_record (lps,_) ->
    List.fold_left
      (fun r (_, _, p) -> collect_paths_from_pat r p)
      r lps
| Tpat_variant (_, Some p, _) | Tpat_alias (p,_,_) -> collect_paths_from_pat r p
| Tpat_or (p1,p2,_) ->
    collect_paths_from_pat (collect_paths_from_pat r p1) p2
| Tpat_lazy p
    ->
    collect_paths_from_pat r p


(*
  Actual fragile check
   1. Collect data types in the patterns of the match.
   2. One exhaustivity check per datatype, considering that
      the type is extended.
*)

let do_check_fragile_param exhaust loc casel pss =
  let exts =
    List.fold_left
      (fun r c -> collect_paths_from_pat r c.c_lhs)
      [] casel in
  match exts with
  | [] -> ()
  | _ -> match pss with
    | [] -> ()
    | ps::_ ->
        List.iter
          (fun ext ->
            match exhaust (Some ext) pss (List.length ps) with
            | Rnone ->
                Location.prerr_warning
                  loc
                  (Warnings.Fragile_match (Path.name ext))
            | Rsome _ -> ())
          exts

(*let do_check_fragile_normal = do_check_fragile_param exhaust*)
let do_check_fragile_gadt = do_check_fragile_param exhaust_gadt

(********************************)
(* Exported unused clause check *)
(********************************)

let check_unused pred casel =
  if Warnings.is_active Warnings.Unused_match
  || List.exists (fun c -> c.c_rhs.exp_desc = Texp_unreachable) casel then
    let rec do_rec pref = function
      | [] -> ()
      | {c_lhs=q; c_guard; c_rhs} :: rem ->
          let qs = [q] in
            begin try
              let pss =
                  get_mins le_pats (List.filter (compats qs) pref) in
              (* First look for redundant or partially redundant patterns *)
              let r = every_satisfiables (make_rows pss) (make_row qs) in
              let refute = (c_rhs.exp_desc = Texp_unreachable) in
              (* Do not warn for unused [pat -> .] *)
              if r = Unused && refute then () else
              let r =
                (* Do not refine if there are no other lines *)
                let skip =
                  r = Unused || (not refute && pref = []) ||
                  not(refute || Warnings.is_active Warnings.Unreachable_case) in
                if skip then r else
                (* Then look for empty patterns *)
                let sfs = satisfiables pss qs in
                if sfs = [] then Unused else
                let sfs =
                  List.map (function [u] -> u | _ -> assert false) sfs in
                let u = orify_many sfs in
                (*Format.eprintf "%a@." pretty_val u;*)
                let (pattern,constrs,labels) = Conv.conv u in
                let pattern = {pattern with Parsetree.ppat_loc = q.pat_loc} in
                match pred refute constrs labels pattern with
                  None when not refute ->
                    Location.prerr_warning q.pat_loc Warnings.Unreachable_case;
                    Used
                | _ -> r
              in
              match r with
              | Unused ->
                  Location.prerr_warning
                    q.pat_loc Warnings.Unused_match
              | Upartial ps ->
                  List.iter
                    (fun p ->
                      Location.prerr_warning
                        p.pat_loc Warnings.Unused_pat)
                    ps
              | Used -> ()
            with Empty | Not_found | NoGuard -> assert false
            end ;

          if c_guard <> None then
            do_rec pref rem
          else
            do_rec ([q]::pref) rem in

    do_rec [] casel

(*********************************)
(* Exported irrefutability tests *)
(*********************************)

let irrefutable pat = le_pat pat omega

let inactive ~partial pat =
  match partial with
  | Partial -> false
  | Total -> begin
      let rec loop pat =
        match pat.pat_desc with
        | Tpat_lazy _ | Tpat_array _ ->
          false
        | Tpat_any | Tpat_var _ | Tpat_variant (_, None, _) ->
            true
        | Tpat_constant c -> begin
            match c with
            | Const_string _ -> Config.safe_string
            | Const_int _ | Const_char _ | Const_float _
            | Const_int32 _ | Const_int64 _ | Const_nativeint _ -> true
          end
        | Tpat_tuple ps | Tpat_construct (_, _, ps) ->
            List.for_all (fun p -> loop p) ps
        | Tpat_alias (p,_,_) | Tpat_variant (_, Some p, _) ->
            loop p
        | Tpat_record (ldps,_) ->
            List.for_all
              (fun (_, lbl, p) -> lbl.lbl_mut = Immutable && loop p)
              ldps
        | Tpat_or (p,q,_) ->
            loop p && loop q
      in
      loop pat
  end







(*********************************)
(* Exported exhaustiveness check *)
(*********************************)

(*
   Fragile check is performed when required and
   on exhaustive matches only.
*)

let check_partial_param do_check_partial do_check_fragile loc casel =
    let pss = initial_matrix casel in
    let pss = get_mins le_pats pss in
    let total = do_check_partial loc casel pss in
    if
      total = Total && Warnings.is_active (Warnings.Fragile_match "")
    then begin
      do_check_fragile loc casel pss
    end ;
    total

(*let check_partial =
    check_partial_param
      do_check_partial_normal
      do_check_fragile_normal*)

let check_partial_gadt pred loc casel =
  check_partial_param (do_check_partial_gadt pred)
    do_check_fragile_gadt loc casel


(*************************************)
(* Ambiguous variable in or-patterns *)
(*************************************)

(* Specification: ambiguous variables in or-patterns.

   The semantics of or-patterns in OCaml is specified with
   a left-to-right bias: a value [v] matches the pattern [p | q] if it
   matches [p] or [q], but if it matches both, the environment
   captured by the match is the environment captured by [p], never the
   one captured by [q].

   While this property is generally well-understood, one specific case
   where users expect a different semantics is when a pattern is
   followed by a when-guard: [| p when g -> e]. Consider for example:

     | ((Const x, _) | (_, Const x)) when is_neutral x -> branch

   The semantics is clear: match the scrutinee against the pattern, if
   it matches, test the guard, and if the guard passes, take the
   branch.

   However, consider the input [(Const a, Const b)], where [a] fails
   the test [is_neutral f], while [b] passes the test [is_neutral
   b]. With the left-to-right semantics, the clause above is *not*
   taken by its input: matching [(Const a, Const b)] against the
   or-pattern succeeds in the left branch, it returns the environment
   [x -> a], and then the guard [is_neutral a] is tested and fails,
   the branch is not taken. Most users, however, intuitively expect
   that any pair that has one side passing the test will take the
   branch. They assume it is equivalent to the following:

     | (Const x, _) when is_neutral x -> branch
     | (_, Const x) when is_neutral x -> branch

   while it is not.

   The code below is dedicated to finding these confusing cases: the
   cases where a guard uses "ambiguous" variables, that are bound to
   different parts of the scrutinees by different sides of
   a or-pattern. In other words, it finds the cases where the
   specified left-to-right semantics is not equivalent to
   a non-deterministic semantics (any branch can be taken) relatively
   to a specific guard.
*)

module IdSet = Set.Make(Ident)

let pattern_vars p = IdSet.of_list (Typedtree.pat_bound_idents p)

(* Row for ambiguous variable search,
   unseen is the traditional pattern row,
   seen   is a list of position bindings *)

type amb_row = { unseen : pattern list ; seen : IdSet.t list; }


(* Push binding variables now *)

let rec do_push r p ps seen k = match p.pat_desc with
| Tpat_alias (p,x,_) -> do_push (IdSet.add x r) p ps seen k
| Tpat_var (x,_) ->
    (omega,{ unseen = ps; seen=IdSet.add x r::seen; })::k
| Tpat_or (p1,p2,_) ->
    do_push r p1 ps seen (do_push r p2 ps seen k)
| _ ->
    (p,{ unseen = ps; seen = r::seen; })::k

let rec push_vars = function
  | [] -> []
  | { unseen = [] }::_ -> assert false
  | { unseen = p::ps; seen; }::rem ->
      do_push IdSet.empty p ps seen (push_vars rem)

let collect_stable = function
  | [] -> assert false
  | { seen=xss; _}::rem ->
      let rec c_rec xss = function
        | [] -> xss
        | {seen=yss; _}::rem ->
            let xss = List.map2 IdSet.inter xss yss in
            c_rec xss rem in
      let inters = c_rec xss rem in
      List.fold_left IdSet.union IdSet.empty inters


(*********************************************)
(* Filtering utilities for our specific rows *)
(*********************************************)

(* Take a pattern matrix as a list (rows) of lists (columns) of patterns
     | p1, p2, .., pn
     | q1, q2, .., qn
     | r1, r2, .., rn
     | ...

   We split this matrix into a list of sub-matrices, one for each head
   constructor appearing in the leftmost column. For each row whose
   left column starts with a head constructor, remove this head
   column, prepend one column for each argument of the constructor,
   and add the resulting row in the sub-matrix corresponding to this
   head constructor.

   Rows whose left column is omega (the Any pattern _) may match any
   head constructor, so they are added to all groups.

   The list of sub-matrices is represented as a list of pair
     (head constructor, submatrix)
*)

let filter_all =
  (* the head constructor (as a pattern with omega arguments) of
     a pattern *)
  let discr_head pat =
    match pat.pat_desc with
    | Tpat_record (lbls, closed) ->
        (* a partial record pattern { f1 = p1; f2 = p2; _ }
           needs to be expanded, otherwise matching against this head
           would drop the pattern arguments for non-mentioned fields *)
        let lbls = all_record_args lbls in
        normalize_pat { pat with pat_desc = Tpat_record (lbls, closed) }
    | _ -> normalize_pat pat
  in

  (* insert a row of head [p] and rest [r] into the right group *)
  let rec insert p r env = match env with
  | [] ->
      (* if no group matched this row, it has a head constructor that
         was never seen before; add a new sub-matrix for this head *)
      let p0 = discr_head p in
      [p0,[{ r with unseen = simple_match_args p0 p @ r.unseen }]]
  | (q0,rs) as bd::env ->
      if simple_match q0 p then begin
        let r = { r with unseen = simple_match_args q0 p@r.unseen; } in
        (q0,r::rs)::env
      end
      else bd::insert p r env in

  (* insert a row of head omega into all groups *)
  let insert_omega r env =
    List.map
      (fun (q0,rs) ->
         let r =
           { r with unseen = simple_match_args q0 omega @ r.unseen; } in
         (q0,r::rs))
      env
  in

  let rec filter_rec env = function
    | [] -> env
    | ({pat_desc=(Tpat_var _|Tpat_alias _|Tpat_or _)},_)::_ -> assert false
    | ({pat_desc=Tpat_any}, _)::rs -> filter_rec env rs
    | (p,r)::rs -> filter_rec (insert p r env) rs in

  let rec filter_omega env = function
    | [] -> env
    | ({pat_desc=(Tpat_var _|Tpat_alias _|Tpat_or _)},_)::_ -> assert false
    | ({pat_desc=Tpat_any},r)::rs -> filter_omega (insert_omega r env) rs
    | _::rs -> filter_omega env rs in

  fun rs ->
    (* first insert the rows with head constructors,
       to get the definitive list of groups *)
    let env = filter_rec [] rs in
    (* then add the omega rows to all groups *)
    filter_omega env rs

(* Compute stable bindings *)

let rec do_stable rs = match rs with
| [] -> assert false (* No empty matrix *)
| { unseen=[]; _ }::_ ->
    collect_stable rs
| _ ->
    let rs = push_vars rs in
    if not (all_coherent (first_column rs)) then begin
      (* If the first column is incoherent, then all the variables of this
         matrix are stable. *)
      List.fold_left (fun acc (_, { seen; _ }) ->
        List.fold_left IdSet.union acc seen
      ) IdSet.empty rs
    end else begin
      (* If the column is ill-typed but deemed coherent, we might spuriously
         warn about some variables being unstable.
         As sad as that might be, the warning can be silenced by splitting the
         or-pattern...  *)
      match filter_all rs with
      | [] ->
          do_stable (List.map snd rs)
      | (_,rs)::env ->
          List.fold_left
            (fun xs (_,rs) -> IdSet.inter xs (do_stable rs))
            (do_stable rs) env
    end

let stable p = do_stable [{unseen=[p]; seen=[];}]


(* All identifier paths that appear in an expression that occurs
   as a clause right hand side or guard.

  The function is rather complex due to the compilation of
  unpack patterns by introducing code in rhs expressions
  and **guards**.

  For pattern (module M:S)  -> e the code is
  let module M_mod = unpack M .. in e

  Hence M is "free" in e iff M_mod is free in e.

  Not doing so will yield excessive  warning in
  (module (M:S) } ...) when true -> ....
  as M is always present in
  let module M_mod = unpack M .. in true
*)

let all_rhs_idents exp =
  let ids = ref IdSet.empty in
  let module Iterator = TypedtreeIter.MakeIterator(struct
    include TypedtreeIter.DefaultIteratorArgument
    let enter_expression exp = match exp.exp_desc with
      | Texp_ident (path, _lid, _descr) ->
          List.iter
            (fun id -> ids := IdSet.add id !ids)
            (Path.heads path)
      | _ -> ()

(* Very hackish, detect unpack pattern  compilation
   and perform "indirect check for them" *)
    let is_unpack exp =
      List.exists
        (fun (attr, _) -> attr.txt = "#modulepat") exp.exp_attributes

    let leave_expression exp =
      if is_unpack exp then begin match exp.exp_desc with
      | Texp_letmodule
          (id_mod,_,
           {mod_desc=
            Tmod_unpack ({exp_desc=Texp_ident (Path.Pident id_exp,_,_)},_)},
           _) ->
             assert (IdSet.mem id_exp !ids) ;
             if not (IdSet.mem id_mod !ids) then begin
               ids := IdSet.remove id_exp !ids
             end
      | _ -> assert false
      end
  end) in
  Iterator.iter_expression exp;
  !ids

let check_ambiguous_bindings =
  let open Warnings in
  let warn0 = Ambiguous_pattern [] in
  fun cases ->
    if is_active warn0 then
      List.iter
        (fun case -> match case with
        | { c_guard=None ; _} -> ()
        | { c_lhs=p; c_guard=Some g; _} ->
            let all =
              IdSet.inter (pattern_vars p) (all_rhs_idents g) in
            if not (IdSet.is_empty all) then begin
              let st = stable p in
              let ambiguous = IdSet.diff all st in
              if not (IdSet.is_empty  ambiguous) then begin
                let pps = IdSet.elements ambiguous |> List.map Ident.name in
                let warn = Ambiguous_pattern pps in
                Location.prerr_warning p.pat_loc warn
              end
            end)
        cases<|MERGE_RESOLUTION|>--- conflicted
+++ resolved
@@ -320,11 +320,7 @@
   | Tpat_array ps, Tpat_array qs ->
       List.length ps = List.length qs &&
       compats ps qs
-<<<<<<< HEAD
-  | _,_  -> false
-=======
   | _,_  -> assert false (* By typing *)
->>>>>>> 852b595f
 
   and ocompat op oq = match op,oq with
   | None,None -> true
@@ -334,11 +330,7 @@
   and compats ps qs = match ps,qs with
   | [], [] -> true
   | p::ps, q::qs -> compat p q && compats ps qs
-<<<<<<< HEAD
-  | _,_    -> false
-=======
   | _,_    -> assert false (* By typing *)
->>>>>>> 852b595f
 
 end
 
