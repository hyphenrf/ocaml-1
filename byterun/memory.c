--- conflicted
+++ resolved
@@ -434,13 +434,8 @@
   Assert (Hd_hp (hp) == Make_header (wosize, tag, caml_allocation_color (hp)));
   caml_allocated_words += Whsize_wosize (wosize);
   if (caml_allocated_words > Wsize_bsize (caml_minor_heap_size)){
-<<<<<<< HEAD
-    CAML_INSTR_EVENT ("request_major/alloc_shr", 1);
+    CAML_INSTR_INT ("request_major/alloc_shr@", 1);
     caml_request_major_slice ();
-=======
-    CAML_INSTR_INT ("urge_major/alloc_shr@", 1);
-    caml_urge_major_slice ();
->>>>>>> 9ee0e06d
   }
 #ifdef DEBUG
   {
@@ -491,24 +486,15 @@
   if (res > max) res = max;
   caml_extra_heap_resources += (double) res / (double) max;
   if (caml_extra_heap_resources > 1.0){
-<<<<<<< HEAD
-    CAML_INSTR_EVENT ("request_major/adjust_gc_speed_1", 1);
-=======
-    CAML_INSTR_INT ("urge_major/adjust_gc_speed_1@", 1);
->>>>>>> 9ee0e06d
+    CAML_INSTR_INT ("request_major/adjust_gc_speed_1@", 1);
     caml_extra_heap_resources = 1.0;
     caml_request_major_slice ();
   }
   if (caml_extra_heap_resources
            > (double) Wsize_bsize (caml_minor_heap_size) / 2.0
              / (double) Wsize_bsize (caml_stat_heap_size)) {
-<<<<<<< HEAD
-    CAML_INSTR_EVENT ("request_major/adjust_gc_speed_2", 1);
+    CAML_INSTR_INT ("request_major/adjust_gc_speed_2@", 1);
     caml_request_major_slice ();
-=======
-    CAML_INSTR_INT ("urge_major/adjust_gc_speed_2@", 1);
-    caml_urge_major_slice ();
->>>>>>> 9ee0e06d
   }
 }
 
