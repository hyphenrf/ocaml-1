--- conflicted
+++ resolved
@@ -42,71 +42,12 @@
 
 (** Optionally preprocess a source file *)
 let preprocess sourcefile =
-<<<<<<< HEAD
   try
     Pparse.preprocess sourcefile
   with Pparse.Error err ->
     Format.eprintf "Preprocessing error@.%a@."
       Pparse.report_error err;
     exit 2
-=======
-  match !Clflags.preprocessor with
-    None -> sourcefile
-  | Some pp ->
-      let tmpfile = Filename.temp_file "ocamldocpp" "" in
-      let comm = Printf.sprintf "%s %s > %s" pp sourcefile tmpfile in
-      if Ccomp.command comm <> 0 then begin
-        remove_file tmpfile;
-        Printf.eprintf "Preprocessing error\n";
-        exit 2
-      end;
-      tmpfile
-
-(** Remove the input file if this file was the result of a preprocessing.*)
-let remove_preprocessed inputfile =
-  match !Clflags.preprocessor with
-    None -> ()
-  | Some _ -> remove_file inputfile
-
-let remove_preprocessed_if_ast inputfile =
-  match !Clflags.preprocessor with
-    None -> ()
-  | Some _ -> if inputfile <> !Location.input_name then remove_file inputfile
-
-exception Outdated_version
-
-(** Parse a file or get a dumped syntax tree in it *)
-let parse_file inputfile parse_fun ast_magic =
-  let ic = open_in_bin inputfile in
-  let is_ast_file =
-    try
-      let buffer = Misc.input_bytes ic (String.length ast_magic) in
-      if buffer = ast_magic then true
-      else if String.sub buffer 0 9 = String.sub ast_magic 0 9 then
-        raise Outdated_version
-      else false
-    with
-      Outdated_version ->
-        fatal_error "OCaml and preprocessor have incompatible versions"
-    | _ -> false
-  in
-  let ast =
-    try
-      if is_ast_file then begin
-        Location.input_name := input_value ic;
-        input_value ic
-      end else begin
-        seek_in ic 0;
-        Location.input_name := inputfile;
-        let lexbuf = Lexing.from_channel ic in
-        Location.init lexbuf inputfile;
-        parse_fun lexbuf
-      end
-    with x -> close_in ic; raise x
-  in
-  close_in ic;
-  ast
->>>>>>> 1430e90e
 
 let (++) x f = f x
 
@@ -120,11 +61,7 @@
   let inputfile = preprocess sourcefile in
   let env = initial_env () in
   try
-<<<<<<< HEAD
     let parsetree = Pparse.file Format.err_formatter inputfile Parse.implementation ast_impl_magic_number in
-=======
-    let parsetree = parse_file inputfile Parse.implementation ast_impl_magic_number in
->>>>>>> 1430e90e
     let typedtree =
       Typemod.type_implementation
         sourcefile prefixname modulename env parsetree
@@ -189,8 +126,8 @@
        have the same hash value." l l'
   | Typecore.Error(loc, env, err) ->
       Location.print_error ppf loc; Typecore.report_error env ppf err
-  | Typetexp.Error(loc, err) ->
-      Location.print_error ppf loc; Typetexp.report_error ppf err
+  | Typetexp.Error(loc, env, err) ->
+      Location.print_error ppf loc; Typetexp.report_error env ppf err
   | Typedecl.Error(loc, err) ->
       Location.print_error ppf loc; Typedecl.report_error ppf err
   | Includemod.Error err ->
