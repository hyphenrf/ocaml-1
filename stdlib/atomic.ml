<<<<<<< HEAD
type 'a t

(* Atomic is a dependency of Stdlib, so it is compiled with
   -nopervasives. *)
external make : 'a -> 'a t = "%makemutable"
external get : 'a t -> 'a = "%atomic_load"
external exchange : 'a t -> 'a -> 'a = "%atomic_exchange"
external compare_and_set : 'a t -> 'a -> 'a -> bool = "%atomic_cas"
external fetch_and_add : int t -> int -> int = "%atomic_fetch_add"
external ignore : 'a -> unit = "%ignore"

let set r x =
  ignore (exchange r x)
let incr r =
  ignore (fetch_and_add r 1)
let decr r =
  ignore (fetch_and_add r (-1))
=======
(**************************************************************************)
(*                                                                        *)
(*                                 OCaml                                  *)
(*                                                                        *)
(*          Guillaume Munch-Maccagnoni, projet Gallinette, INRIA          *)
(*                                                                        *)
(*   Copyright 2020 Institut National de Recherche en Informatique et     *)
(*     en Automatique.                                                    *)
(*                                                                        *)
(*   All rights reserved.  This file is distributed under the terms of    *)
(*   the GNU Lesser General Public License version 2.1, with the          *)
(*   special exception on linking described in the file LICENSE.          *)
(*                                                                        *)
(**************************************************************************)

include CamlinternalAtomic
>>>>>>> f333db8b
<|MERGE_RESOLUTION|>--- conflicted
+++ resolved
@@ -1,22 +1,3 @@
-<<<<<<< HEAD
-type 'a t
-
-(* Atomic is a dependency of Stdlib, so it is compiled with
-   -nopervasives. *)
-external make : 'a -> 'a t = "%makemutable"
-external get : 'a t -> 'a = "%atomic_load"
-external exchange : 'a t -> 'a -> 'a = "%atomic_exchange"
-external compare_and_set : 'a t -> 'a -> 'a -> bool = "%atomic_cas"
-external fetch_and_add : int t -> int -> int = "%atomic_fetch_add"
-external ignore : 'a -> unit = "%ignore"
-
-let set r x =
-  ignore (exchange r x)
-let incr r =
-  ignore (fetch_and_add r 1)
-let decr r =
-  ignore (fetch_and_add r (-1))
-=======
 (**************************************************************************)
 (*                                                                        *)
 (*                                 OCaml                                  *)
@@ -32,5 +13,4 @@
 (*                                                                        *)
 (**************************************************************************)
 
-include CamlinternalAtomic
->>>>>>> f333db8b
+include CamlinternalAtomic