/**************************************************************************/
/*                                                                        */
/*                                 OCaml                                  */
/*                                                                        */
/*             Xavier Leroy, projet Cristal, INRIA Rocquencourt           */
/*                                                                        */
/*   Copyright 1996 Institut National de Recherche en Informatique et     */
/*     en Automatique.                                                    */
/*                                                                        */
/*   All rights reserved.  This file is distributed under the terms of    */
/*   the GNU Lesser General Public License version 2.1, with the          */
/*   special exception on linking described in the file LICENSE.          */
/*                                                                        */
/**************************************************************************/

#define CAML_INTERNALS

/* Operations on arrays */
#include <string.h>
#include "caml/alloc.h"
#include "caml/fail.h"
#include "caml/memory.h"
#include "caml/misc.h"
#include "caml/mlvalues.h"
#include "caml/signals.h"
/* Why is caml/spacetime.h included conditionnally sometimes and not here ? */
#include "caml/spacetime.h"

static const mlsize_t mlsize_t_max = -1;

static const mlsize_t mlsize_t_max = -1;

/* returns number of elements (either fields or floats) */
/* [ 'a array -> int ] */
CAMLexport mlsize_t caml_array_length(value array)
{
#ifdef FLAT_FLOAT_ARRAY
  if (Tag_val(array) == Double_array_tag)
    return Wosize_val(array) / Double_wosize;
  else
#endif
    return Wosize_val(array);
}

CAMLexport int caml_is_double_array(value array)
{
  return (Tag_val(array) == Double_array_tag);
}

/* Note: the OCaml types on the following primitives will work both with
   and without the -no-flat-float-array configure-time option. If you
   respect them, your C code should work in both configurations.
*/

/* [ 'a array -> int -> 'a ] where 'a != float */
CAMLprim value caml_array_get_addr(value array, value index)
{
  CAMLparam2(array, index);
  CAMLlocal1(x);
  intnat idx = Long_val(index);
  if (idx < 0 || idx >= Wosize_val(array)) caml_array_bound_error();
  caml_read_field(array, idx, &x);
  CAMLreturn (x);
}

/* [ float array -> int -> float ] */
CAMLprim value caml_array_get_float(value array, value index)
{
  intnat idx = Long_val(index);
#ifdef FLAT_FLOAT_ARRAY
  double d;
  value res;

  if (idx < 0 || idx >= Wosize_val(array) / Double_wosize)
    caml_array_bound_error();
<<<<<<< HEAD
  d = Double_field(array, idx);
  Alloc_small(res, Double_wosize, Double_tag, { caml_handle_gc_interrupt(); });
=======
  d = Double_flat_field(array, idx);
#define Setup_for_gc
#define Restore_after_gc
  Alloc_small(res, Double_wosize, Double_tag);
#undef Setup_for_gc
#undef Restore_after_gc
>>>>>>> 0d68080b
  Store_double_val(res, d);
  return res;
#else
  CAMLassert (Tag_val (array) != Double_array_tag);
  if (idx < 0 || idx >= Wosize_val(array)) caml_array_bound_error();
  return Field(array, idx);
#endif /* FLAT_FLOAT_ARRAY */
}

/* [ 'a array -> int -> 'a ] */
CAMLprim value caml_array_get(value array, value index)
{
#ifdef FLAT_FLOAT_ARRAY
  if (Tag_val(array) == Double_array_tag)
    return caml_array_get_float(array, index);
#else
  CAMLassert (Tag_val(array) != Double_array_tag);
#endif
  return caml_array_get_addr(array, index);
}

/* [ floatarray -> int -> float ] */
CAMLprim value caml_floatarray_get(value array, value index)
{
  intnat idx = Long_val(index);
  double d;
  value res;

  CAMLassert (Tag_val(array) == Double_array_tag);
  if (idx < 0 || idx >= Wosize_val(array) / Double_wosize)
    caml_array_bound_error();
  d = Double_flat_field(array, idx);
#define Setup_for_gc
#define Restore_after_gc
  Alloc_small(res, Double_wosize, Double_tag);
#undef Setup_for_gc
#undef Restore_after_gc
  Store_double_val(res, d);
  return res;
}

/* [ 'a array -> int -> 'a -> unit ] where 'a != float */
CAMLprim value caml_array_set_addr(value array, value index, value newval)
{
  intnat idx = Long_val(index);
  if (idx < 0 || idx >= Wosize_val(array)) caml_array_bound_error();
  caml_modify_field(array, idx, newval);
  return Val_unit;
}

/* [ float array -> int -> float -> unit ] */
CAMLprim value caml_array_set_float(value array, value index, value newval)
{
  intnat idx = Long_val(index);
#ifdef FLAT_FLOAT_ARRAY
  double d = Double_val (newval);
  if (idx < 0 || idx >= Wosize_val(array) / Double_wosize)
    caml_array_bound_error();
  Store_double_flat_field(array, idx, d);
#else
  CAMLassert (Tag_val (array) != Double_array_tag);
  if (idx < 0 || idx >= Wosize_val(array)) caml_array_bound_error();
  Modify(&Field(array, idx), newval);
#endif
  return Val_unit;
}

/* [ 'a array -> int -> 'a -> unit ] */
CAMLprim value caml_array_set(value array, value index, value newval)
{
#ifdef FLAT_FLOAT_ARRAY
  if (Tag_val(array) == Double_array_tag)
    return caml_array_set_float(array, index, newval);
#else
  CAMLassert (Tag_val(array) != Double_array_tag);
#endif
  return caml_array_set_addr(array, index, newval);
}

/* [ floatarray -> int -> float -> unit ] */
CAMLprim value caml_floatarray_set(value array, value index, value newval)
{
  intnat idx = Long_val(index);
  double d = Double_val (newval);
  CAMLassert (Tag_val(array) == Double_array_tag);
  if (idx < 0 || idx >= Wosize_val(array) / Double_wosize)
    caml_array_bound_error();
  Store_double_flat_field(array, idx, d);
  return Val_unit;
}

/* [ float array -> int -> float ] */
CAMLprim value caml_array_unsafe_get_float(value array, value index)
{
  intnat idx = Long_val (index);
#ifdef FLAT_FLOAT_ARRAY
  double d;
  value res;

<<<<<<< HEAD
  d = Double_field(array, Long_val(index));
  Alloc_small(res, Double_wosize, Double_tag, { caml_handle_gc_interrupt(); });
=======
  d = Double_flat_field(array, idx);
#define Setup_for_gc
#define Restore_after_gc
  Alloc_small(res, Double_wosize, Double_tag);
#undef Setup_for_gc
#undef Restore_after_gc
>>>>>>> 0d68080b
  Store_double_val(res, d);
  return res;
#else /* FLAT_FLOAT_ARRAY */
  CAMLassert (Tag_val(array) != Double_array_tag);
  return Field(array, idx);
#endif /* FLAT_FLOAT_ARRAY */
}

/* [ 'a array -> int -> 'a ] */
CAMLprim value caml_array_unsafe_get(value array, value index)
{
<<<<<<< HEAD
  CAMLparam2(array, index);
  CAMLlocal1(x);
  if (Tag_val(array) == Double_array_tag)
    x = caml_array_unsafe_get_float(array, index);
  else
    caml_read_field(array, Long_val(index), &x);
  CAMLreturn (x);
=======
#ifdef FLAT_FLOAT_ARRAY
  if (Tag_val(array) == Double_array_tag)
    return caml_array_unsafe_get_float(array, index);
#else
  CAMLassert (Tag_val(array) != Double_array_tag);
#endif
  return Field(array, Long_val(index));
}

/* [ floatarray -> int -> float ] */
CAMLprim value caml_floatarray_unsafe_get(value array, value index)
{
  intnat idx = Long_val(index);
  double d;
  value res;

  CAMLassert (Tag_val(array) == Double_array_tag);
  d = Double_flat_field(array, idx);
#define Setup_for_gc
#define Restore_after_gc
  Alloc_small(res, Double_wosize, Double_tag);
#undef Setup_for_gc
#undef Restore_after_gc
  Store_double_val(res, d);
  return res;
>>>>>>> 0d68080b
}

/* [ 'a array -> int -> 'a -> unit ] where 'a != float */
CAMLprim value caml_array_unsafe_set_addr(value array, value index,value newval)
{
  intnat idx = Long_val(index);
  caml_modify_field(array, idx, newval);
  return Val_unit;
}

/* [ float array -> int -> float -> unit ] */
CAMLprim value caml_array_unsafe_set_float(value array,value index,value newval)
{
  intnat idx = Long_val(index);
#ifdef FLAT_FLOAT_ARRAY
  double d = Double_val (newval);
  Store_double_flat_field(array, idx, d);
#else
  Modify(&Field(array, idx), newval);
#endif
  return Val_unit;
}

/* [ 'a array -> int -> 'a -> unit ] */
CAMLprim value caml_array_unsafe_set(value array, value index, value newval)
{
#ifdef FLAT_FLOAT_ARRAY
  if (Tag_val(array) == Double_array_tag)
    return caml_array_unsafe_set_float(array, index, newval);
#else
  CAMLassert (Tag_val(array) != Double_array_tag);
#endif
  return caml_array_unsafe_set_addr(array, index, newval);
}

/* [ floatarray -> int -> float -> unit ] */
CAMLprim value caml_floatarray_unsafe_set(value array, value index,value newval)
{
  intnat idx = Long_val(index);
  double d = Double_val (newval);
  Store_double_flat_field(array, idx, d);
  return Val_unit;
}

/* [len] is a [value] representing number of floats. */
/* [ int -> floatarray ] */
CAMLprim value caml_floatarray_create(value len)
{
  mlsize_t wosize = Long_val(len) * Double_wosize;
  value result;
<<<<<<< HEAD
  if (wosize == 0)
    return Atom(0);
  else if (wosize <= Max_young_wosize){
    Alloc_small (result, wosize, Double_array_tag, { caml_handle_gc_interrupt(); });
=======
  if (wosize <= Max_young_wosize){
    if (wosize == 0)
      return Atom(0);
    else
#define Setup_for_gc
#define Restore_after_gc
      Alloc_small (result, wosize, Double_array_tag);
#undef Setup_for_gc
#undef Restore_after_gc
>>>>>>> 0d68080b
  }else if (wosize > Max_wosize)
    caml_invalid_argument("Array.Floatarray.create");
  else {
    result = caml_alloc_shr (wosize, Double_array_tag);
    result = caml_check_urgent_gc (result);
  }
  return result;
}

/* [len] is a [value] representing number of floats */
/* [ int -> float array ] */
CAMLprim value caml_make_float_vect(value len)
{
#ifdef FLAT_FLOAT_ARRAY
  return caml_floatarray_create (len);
#else
  return caml_alloc (Long_val (len), 0);
#endif
}

/* [len] is a [value] representing number of words or floats */
/* Spacetime profiling assumes that this function is only called from OCaml. */
CAMLprim value caml_make_vect(value len, value init)
{
  CAMLparam2 (len, init);
  CAMLlocal1 (res);
  mlsize_t size, i;

  size = Long_val(len);
  if (size == 0) {
    res = Atom(0);
<<<<<<< HEAD
  }
  else if (Is_block(init)
=======
#ifdef FLAT_FLOAT_ARRAY
  } else if (Is_block(init)
           && Is_in_value_area(init)
>>>>>>> 0d68080b
           && Tag_val(init) == Double_tag) {
    mlsize_t wsize;
    double d;
    d = Double_val(init);
    wsize = size * Double_wosize;
    if (wsize > Max_wosize) caml_invalid_argument("Array.make");
    res = caml_alloc(wsize, Double_array_tag);
    for (i = 0; i < size; i++) {
      Store_double_flat_field(res, i, d);
    }
#endif
  } else {
<<<<<<< HEAD
    if (size > Max_wosize) caml_invalid_argument("Array.make");
    /* make sure init is not young, to avoid creating
       very many ref table entries */
    if (size >= Max_young_wosize &&
        Is_block(init) && Is_young(init))
      caml_minor_collection();
    /* TODO: Spacetime */
    res = caml_alloc(size, 0);
    for (i = 0; i < size; i++) caml_initialize_field(res, i, init);
=======
    if (size <= Max_young_wosize) {
      uintnat profinfo;
      Get_my_profinfo_with_cached_backtrace(profinfo, size);
      res = caml_alloc_small_with_my_or_given_profinfo(size, 0, profinfo);
      for (i = 0; i < size; i++) Field(res, i) = init;
    }
    else if (size > Max_wosize) caml_invalid_argument("Array.make");
    else if (Is_block(init) && Is_young(init)) {
      /* We don't want to create so many major-to-minor references,
         so [init] is moved to the major heap by doing a minor GC. */
      CAML_INSTR_INT ("force_minor/make_vect@", 1);
      caml_request_minor_gc ();
      caml_gc_dispatch ();
      res = caml_alloc_shr(size, 0);
      for (i = 0; i < size; i++) Field(res, i) = init;
      res = caml_check_urgent_gc (res);
    }
    else {
      res = caml_alloc_shr(size, 0);
      for (i = 0; i < size; i++) caml_initialize(&Field(res, i), init);
      res = caml_check_urgent_gc (res);
    }
>>>>>>> 0d68080b
  }
  CAMLreturn (res);
}

/* This primitive is used internally by the compiler to compile
   explicit array expressions.
   For float arrays when FLAT_FLOAT_ARRAY is true, it takes an array of
   boxed floats and returns the corresponding flat-allocated [float array].
   In all other cases, it just returns its argument unchanged.
*/
CAMLprim value caml_make_array(value init)
{
#ifdef FLAT_FLOAT_ARRAY
  CAMLparam1 (init);
  mlsize_t wsize, size, i;
  CAMLlocal3 (v, res, x);

  size = Wosize_val(init);
  if (size == 0) {
    CAMLreturn (init);
  } else {
    caml_read_field(init, 0, &v);
    if (Is_long(v)
        || Tag_val(v) != Double_tag) {
      CAMLreturn (init);
    } else {
      wsize = size * Double_wosize;
      res = caml_alloc(wsize, Double_array_tag);
      for (i = 0; i < size; i++) {
<<<<<<< HEAD
        caml_read_field(init, i, &x);
        Store_double_field(res, i, Double_val(x));
=======
        double d = Double_val(Field(init, i));
        Store_double_flat_field(res, i, d);
>>>>>>> 0d68080b
      }
      CAMLreturn (res);
    }
  }
#else
  return init;
#endif
}

/* Blitting */

CAMLprim value caml_array_blit(value a1, value ofs1, value a2, value ofs2,
                               value n)
{
<<<<<<< HEAD
=======
  value * src, * dst;
  intnat count;

#ifdef FLAT_FLOAT_ARRAY
>>>>>>> 0d68080b
  if (Tag_val(a2) == Double_array_tag) {
    /* Arrays of floats.  The values being copied are floats, not
       pointer, so we can do a direct copy.  memmove takes care of
       potential overlap between the copied areas. */
    memmove((double *)a2 + Long_val(ofs2),
            (double *)a1 + Long_val(ofs1),
            Long_val(n) * sizeof(double));
    return Val_unit;
<<<<<<< HEAD
=======
  }
#endif
  CAMLassert (Tag_val(a2) != Double_array_tag);
  if (Is_young(a2)) {
    /* Arrays of values, destination is in young generation.
       Here too we can do a direct copy since this cannot create
       old-to-young pointers, nor mess up with the incremental major GC.
       Again, memmove takes care of overlap. */
    memmove(&Field(a2, Long_val(ofs2)),
            &Field(a1, Long_val(ofs1)),
            Long_val(n) * sizeof(value));
    return Val_unit;
  }
  /* Array of values, destination is in old generation.
     We must use caml_modify.  */
  count = Long_val(n);
  if (a1 == a2 && Long_val(ofs1) < Long_val(ofs2)) {
    /* Copy in descending order */
    for (dst = &Field(a2, Long_val(ofs2) + count - 1),
           src = &Field(a1, Long_val(ofs1) + count - 1);
         count > 0;
         count--, src--, dst--) {
      caml_modify(dst, *src);
    }
>>>>>>> 0d68080b
  } else {
    caml_blit_fields(a1, Long_val(ofs1), a2, Long_val(ofs2), Long_val(n));
    /* Many caml_modify_field in a row can create a lot of old-to-young refs.
       Give the minor GC a chance to run if it needs to. */
    caml_check_urgent_gc(Val_unit);
    return Val_unit;
  }
}

/* A generic function for extraction and concatenation of sub-arrays */

static value caml_array_gather(intnat num_arrays,
                               value arrays[/*num_arrays*/],
                               intnat offsets[/*num_arrays*/],
                               intnat lengths[/*num_arrays*/])
{
  CAMLparamN(arrays, num_arrays);
  value res;                    /* no need to register it as a root */
<<<<<<< HEAD
  int isfloat;
  mlsize_t i, size, wsize, pos;
=======
#ifdef FLAT_FLOAT_ARRAY
  int isfloat = 0;
  mlsize_t wsize;
#endif
  mlsize_t i, size, count, pos;
  value * src;
>>>>>>> 0d68080b

  /* Determine total size and whether result array is an array of floats */
  size = 0;
  for (i = 0; i < num_arrays; i++) {
    if (mlsize_t_max - lengths[i] < size) caml_invalid_argument("Array.concat");
    size += lengths[i];
#ifdef FLAT_FLOAT_ARRAY
    if (Tag_val(arrays[i]) == Double_array_tag) isfloat = 1;
#endif
  }
  if (size == 0) {
    /* If total size = 0, just return empty array */
    res = Atom(0);
  }
#ifdef FLAT_FLOAT_ARRAY
  else if (isfloat) {
    /* This is an array of floats.  We can use memcpy directly. */
    if (size > Max_wosize/Double_wosize) caml_invalid_argument("Array.concat");
    wsize = size * Double_wosize;
    res = caml_alloc(wsize, Double_array_tag);
    for (i = 0, pos = 0; i < num_arrays; i++) {
      memcpy((double *)res + pos,
             (double *)arrays[i] + offsets[i],
             lengths[i] * sizeof(double));
      pos += lengths[i];
    }
    CAMLassert(pos == size);
  }
<<<<<<< HEAD
  else {
=======
#endif
  else if (size <= Max_young_wosize) {
>>>>>>> 0d68080b
    /* Array of values, small enough to fit in young generation.
       We can use memcpy directly. */
    res = caml_alloc_small(size, 0);
    for (i = 0, pos = 0; i < num_arrays; i++) {
      caml_blit_fields(arrays[i], offsets[i], res, pos, lengths[i]);
      pos += lengths[i];
    }
<<<<<<< HEAD
    Assert(pos == size);
=======
    CAMLassert(pos == size);
  }
  else if (size > Max_wosize) {
    /* Array of values, too big. */
    caml_invalid_argument("Array.concat");
  } else {
    /* Array of values, must be allocated in old generation and filled
       using caml_initialize. */
    res = caml_alloc_shr(size, 0);
    for (i = 0, pos = 0; i < num_arrays; i++) {
      for (src = &Field(arrays[i], offsets[i]), count = lengths[i];
           count > 0;
           count--, src++, pos++) {
        caml_initialize(&Field(res, pos), *src);
      }
    }
    CAMLassert(pos == size);

    /* Many caml_initialize in a row can create a lot of old-to-young
       refs.  Give the minor GC a chance to run if it needs to. */
    res = caml_check_urgent_gc(res);
>>>>>>> 0d68080b
  }
  CAMLreturn (res);
}

CAMLprim value caml_array_sub(value a, value ofs, value len)
{
  value arrays[1] = { a };
  intnat offsets[1] = { Long_val(ofs) };
  intnat lengths[1] = { Long_val(len) };
  return caml_array_gather(1, arrays, offsets, lengths);
}

CAMLprim value caml_array_append(value a1, value a2)
{
  value arrays[2] = { a1, a2 };
  intnat offsets[2] = { 0, 0 };
  intnat lengths[2] = { caml_array_length(a1), caml_array_length(a2) };
  return caml_array_gather(2, arrays, offsets, lengths);
}

CAMLprim value caml_array_concat(value al)
{
#define STATIC_SIZE 16
  value static_arrays[STATIC_SIZE], * arrays;
  intnat static_offsets[STATIC_SIZE], * offsets;
  intnat static_lengths[STATIC_SIZE], * lengths;
  intnat n, i;
  value l, res;

  /* Length of list = number of arrays */
  for (n = 0, l = al; l != Val_int(0); l = Field_imm(l, 1)) n++;
  /* Allocate extra storage if too many arrays */
  if (n <= STATIC_SIZE) {
    arrays = static_arrays;
    offsets = static_offsets;
    lengths = static_lengths;
  } else {
    arrays = caml_stat_alloc(n * sizeof(value));
<<<<<<< HEAD
    offsets = caml_stat_alloc(n * sizeof(intnat));
=======
    offsets = caml_stat_alloc_noexc(n * sizeof(intnat));
>>>>>>> 0d68080b
    if (offsets == NULL) {
      caml_stat_free(arrays);
      caml_raise_out_of_memory();
    }
<<<<<<< HEAD
    lengths = caml_stat_alloc(n * sizeof(value));
=======
    lengths = caml_stat_alloc_noexc(n * sizeof(value));
>>>>>>> 0d68080b
    if (lengths == NULL) {
      caml_stat_free(offsets);
      caml_stat_free(arrays);
      caml_raise_out_of_memory();
    }
  }
  /* Build the parameters to caml_array_gather */
  for (i = 0, l = al; l != Val_int(0); l = Field_imm(l, 1), i++) {
    arrays[i] = Field_imm(l, 0);
    offsets[i] = 0;
    lengths[i] = caml_array_length(Field_imm(l, 0));
  }
  /* Do the concatenation */
  res = caml_array_gather(n, arrays, offsets, lengths);
  /* Free the extra storage if needed */
  if (n > STATIC_SIZE) {
    caml_stat_free(arrays);
    caml_stat_free(offsets);
    caml_stat_free(lengths);
  }
  return res;
}<|MERGE_RESOLUTION|>--- conflicted
+++ resolved
@@ -28,8 +28,6 @@
 
 static const mlsize_t mlsize_t_max = -1;
 
-static const mlsize_t mlsize_t_max = -1;
-
 /* returns number of elements (either fields or floats) */
 /* [ 'a array -> int ] */
 CAMLexport mlsize_t caml_array_length(value array)
@@ -73,17 +71,8 @@
 
   if (idx < 0 || idx >= Wosize_val(array) / Double_wosize)
     caml_array_bound_error();
-<<<<<<< HEAD
-  d = Double_field(array, idx);
+  d = Double_flat_field(array, idx);
   Alloc_small(res, Double_wosize, Double_tag, { caml_handle_gc_interrupt(); });
-=======
-  d = Double_flat_field(array, idx);
-#define Setup_for_gc
-#define Restore_after_gc
-  Alloc_small(res, Double_wosize, Double_tag);
-#undef Setup_for_gc
-#undef Restore_after_gc
->>>>>>> 0d68080b
   Store_double_val(res, d);
   return res;
 #else
@@ -116,11 +105,7 @@
   if (idx < 0 || idx >= Wosize_val(array) / Double_wosize)
     caml_array_bound_error();
   d = Double_flat_field(array, idx);
-#define Setup_for_gc
-#define Restore_after_gc
-  Alloc_small(res, Double_wosize, Double_tag);
-#undef Setup_for_gc
-#undef Restore_after_gc
+  Alloc_small(res, Double_wosize, Double_tag, { caml_handle_gc_interrupt(); });
   Store_double_val(res, d);
   return res;
 }
@@ -183,17 +168,8 @@
   double d;
   value res;
 
-<<<<<<< HEAD
-  d = Double_field(array, Long_val(index));
+  d = Double_flat_field(array, idx);
   Alloc_small(res, Double_wosize, Double_tag, { caml_handle_gc_interrupt(); });
-=======
-  d = Double_flat_field(array, idx);
-#define Setup_for_gc
-#define Restore_after_gc
-  Alloc_small(res, Double_wosize, Double_tag);
-#undef Setup_for_gc
-#undef Restore_after_gc
->>>>>>> 0d68080b
   Store_double_val(res, d);
   return res;
 #else /* FLAT_FLOAT_ARRAY */
@@ -205,22 +181,16 @@
 /* [ 'a array -> int -> 'a ] */
 CAMLprim value caml_array_unsafe_get(value array, value index)
 {
-<<<<<<< HEAD
   CAMLparam2(array, index);
   CAMLlocal1(x);
+#ifdef FLAT_FLOAT_ARRAY
   if (Tag_val(array) == Double_array_tag)
-    x = caml_array_unsafe_get_float(array, index);
-  else
-    caml_read_field(array, Long_val(index), &x);
+    CAMLreturn (caml_array_unsafe_get_float(array, index));
+#else
+  CAMLassert (Tag_val(array) != Double_array_tag);
+#endif
+  caml_read_field(array, Long_val(index), &x);
   CAMLreturn (x);
-=======
-#ifdef FLAT_FLOAT_ARRAY
-  if (Tag_val(array) == Double_array_tag)
-    return caml_array_unsafe_get_float(array, index);
-#else
-  CAMLassert (Tag_val(array) != Double_array_tag);
-#endif
-  return Field(array, Long_val(index));
 }
 
 /* [ floatarray -> int -> float ] */
@@ -232,14 +202,9 @@
 
   CAMLassert (Tag_val(array) == Double_array_tag);
   d = Double_flat_field(array, idx);
-#define Setup_for_gc
-#define Restore_after_gc
-  Alloc_small(res, Double_wosize, Double_tag);
-#undef Setup_for_gc
-#undef Restore_after_gc
+  Alloc_small(res, Double_wosize, Double_tag, { caml_handle_gc_interrupt(); });
   Store_double_val(res, d);
   return res;
->>>>>>> 0d68080b
 }
 
 /* [ 'a array -> int -> 'a -> unit ] where 'a != float */
@@ -290,25 +255,13 @@
 {
   mlsize_t wosize = Long_val(len) * Double_wosize;
   value result;
-<<<<<<< HEAD
   if (wosize == 0)
     return Atom(0);
-  else if (wosize <= Max_young_wosize){
+  else if (wosize <= Max_young_wosize) {
     Alloc_small (result, wosize, Double_array_tag, { caml_handle_gc_interrupt(); });
-=======
-  if (wosize <= Max_young_wosize){
-    if (wosize == 0)
-      return Atom(0);
-    else
-#define Setup_for_gc
-#define Restore_after_gc
-      Alloc_small (result, wosize, Double_array_tag);
-#undef Setup_for_gc
-#undef Restore_after_gc
->>>>>>> 0d68080b
-  }else if (wosize > Max_wosize)
+  } else if (wosize > Max_wosize) {
     caml_invalid_argument("Array.Floatarray.create");
-  else {
+  } else {
     result = caml_alloc_shr (wosize, Double_array_tag);
     result = caml_check_urgent_gc (result);
   }
@@ -337,15 +290,9 @@
   size = Long_val(len);
   if (size == 0) {
     res = Atom(0);
-<<<<<<< HEAD
-  }
-  else if (Is_block(init)
-=======
 #ifdef FLAT_FLOAT_ARRAY
   } else if (Is_block(init)
-           && Is_in_value_area(init)
->>>>>>> 0d68080b
-           && Tag_val(init) == Double_tag) {
+             && Tag_val(init) == Double_tag) {
     mlsize_t wsize;
     double d;
     d = Double_val(init);
@@ -357,7 +304,6 @@
     }
 #endif
   } else {
-<<<<<<< HEAD
     if (size > Max_wosize) caml_invalid_argument("Array.make");
     /* make sure init is not young, to avoid creating
        very many ref table entries */
@@ -367,30 +313,6 @@
     /* TODO: Spacetime */
     res = caml_alloc(size, 0);
     for (i = 0; i < size; i++) caml_initialize_field(res, i, init);
-=======
-    if (size <= Max_young_wosize) {
-      uintnat profinfo;
-      Get_my_profinfo_with_cached_backtrace(profinfo, size);
-      res = caml_alloc_small_with_my_or_given_profinfo(size, 0, profinfo);
-      for (i = 0; i < size; i++) Field(res, i) = init;
-    }
-    else if (size > Max_wosize) caml_invalid_argument("Array.make");
-    else if (Is_block(init) && Is_young(init)) {
-      /* We don't want to create so many major-to-minor references,
-         so [init] is moved to the major heap by doing a minor GC. */
-      CAML_INSTR_INT ("force_minor/make_vect@", 1);
-      caml_request_minor_gc ();
-      caml_gc_dispatch ();
-      res = caml_alloc_shr(size, 0);
-      for (i = 0; i < size; i++) Field(res, i) = init;
-      res = caml_check_urgent_gc (res);
-    }
-    else {
-      res = caml_alloc_shr(size, 0);
-      for (i = 0; i < size; i++) caml_initialize(&Field(res, i), init);
-      res = caml_check_urgent_gc (res);
-    }
->>>>>>> 0d68080b
   }
   CAMLreturn (res);
 }
@@ -420,13 +342,8 @@
       wsize = size * Double_wosize;
       res = caml_alloc(wsize, Double_array_tag);
       for (i = 0; i < size; i++) {
-<<<<<<< HEAD
         caml_read_field(init, i, &x);
-        Store_double_field(res, i, Double_val(x));
-=======
-        double d = Double_val(Field(init, i));
-        Store_double_flat_field(res, i, d);
->>>>>>> 0d68080b
+        Store_double_flat_field(res, i, Double_val(x));
       }
       CAMLreturn (res);
     }
@@ -441,13 +358,7 @@
 CAMLprim value caml_array_blit(value a1, value ofs1, value a2, value ofs2,
                                value n)
 {
-<<<<<<< HEAD
-=======
-  value * src, * dst;
-  intnat count;
-
-#ifdef FLAT_FLOAT_ARRAY
->>>>>>> 0d68080b
+#ifdef FLAT_FLOAT_ARRAY
   if (Tag_val(a2) == Double_array_tag) {
     /* Arrays of floats.  The values being copied are floats, not
        pointer, so we can do a direct copy.  memmove takes care of
@@ -456,40 +367,17 @@
             (double *)a1 + Long_val(ofs1),
             Long_val(n) * sizeof(double));
     return Val_unit;
-<<<<<<< HEAD
-=======
-  }
-#endif
-  CAMLassert (Tag_val(a2) != Double_array_tag);
-  if (Is_young(a2)) {
-    /* Arrays of values, destination is in young generation.
-       Here too we can do a direct copy since this cannot create
-       old-to-young pointers, nor mess up with the incremental major GC.
-       Again, memmove takes care of overlap. */
-    memmove(&Field(a2, Long_val(ofs2)),
-            &Field(a1, Long_val(ofs1)),
-            Long_val(n) * sizeof(value));
-    return Val_unit;
-  }
-  /* Array of values, destination is in old generation.
-     We must use caml_modify.  */
-  count = Long_val(n);
-  if (a1 == a2 && Long_val(ofs1) < Long_val(ofs2)) {
-    /* Copy in descending order */
-    for (dst = &Field(a2, Long_val(ofs2) + count - 1),
-           src = &Field(a1, Long_val(ofs1) + count - 1);
-         count > 0;
-         count--, src--, dst--) {
-      caml_modify(dst, *src);
-    }
->>>>>>> 0d68080b
   } else {
+#endif
+    CAMLassert (Tag_val(a2) != Double_array_tag);
     caml_blit_fields(a1, Long_val(ofs1), a2, Long_val(ofs2), Long_val(n));
     /* Many caml_modify_field in a row can create a lot of old-to-young refs.
-       Give the minor GC a chance to run if it needs to. */
+        Give the minor GC a chance to run if it needs to. */
     caml_check_urgent_gc(Val_unit);
     return Val_unit;
-  }
+#ifdef FLAT_FLOAT_ARRAY
+  }
+#endif
 }
 
 /* A generic function for extraction and concatenation of sub-arrays */
@@ -501,17 +389,11 @@
 {
   CAMLparamN(arrays, num_arrays);
   value res;                    /* no need to register it as a root */
-<<<<<<< HEAD
-  int isfloat;
-  mlsize_t i, size, wsize, pos;
-=======
 #ifdef FLAT_FLOAT_ARRAY
   int isfloat = 0;
   mlsize_t wsize;
 #endif
-  mlsize_t i, size, count, pos;
-  value * src;
->>>>>>> 0d68080b
+  mlsize_t i, size, pos;
 
   /* Determine total size and whether result array is an array of floats */
   size = 0;
@@ -540,12 +422,12 @@
     }
     CAMLassert(pos == size);
   }
-<<<<<<< HEAD
+#endif
+  else if (size > Max_wosize) {
+    /* Array of values, too big. */
+    caml_invalid_argument("Array.concat");
+  }
   else {
-=======
-#endif
-  else if (size <= Max_young_wosize) {
->>>>>>> 0d68080b
     /* Array of values, small enough to fit in young generation.
        We can use memcpy directly. */
     res = caml_alloc_small(size, 0);
@@ -553,31 +435,7 @@
       caml_blit_fields(arrays[i], offsets[i], res, pos, lengths[i]);
       pos += lengths[i];
     }
-<<<<<<< HEAD
-    Assert(pos == size);
-=======
     CAMLassert(pos == size);
-  }
-  else if (size > Max_wosize) {
-    /* Array of values, too big. */
-    caml_invalid_argument("Array.concat");
-  } else {
-    /* Array of values, must be allocated in old generation and filled
-       using caml_initialize. */
-    res = caml_alloc_shr(size, 0);
-    for (i = 0, pos = 0; i < num_arrays; i++) {
-      for (src = &Field(arrays[i], offsets[i]), count = lengths[i];
-           count > 0;
-           count--, src++, pos++) {
-        caml_initialize(&Field(res, pos), *src);
-      }
-    }
-    CAMLassert(pos == size);
-
-    /* Many caml_initialize in a row can create a lot of old-to-young
-       refs.  Give the minor GC a chance to run if it needs to. */
-    res = caml_check_urgent_gc(res);
->>>>>>> 0d68080b
   }
   CAMLreturn (res);
 }
@@ -616,20 +474,12 @@
     lengths = static_lengths;
   } else {
     arrays = caml_stat_alloc(n * sizeof(value));
-<<<<<<< HEAD
-    offsets = caml_stat_alloc(n * sizeof(intnat));
-=======
     offsets = caml_stat_alloc_noexc(n * sizeof(intnat));
->>>>>>> 0d68080b
     if (offsets == NULL) {
       caml_stat_free(arrays);
       caml_raise_out_of_memory();
     }
-<<<<<<< HEAD
-    lengths = caml_stat_alloc(n * sizeof(value));
-=======
     lengths = caml_stat_alloc_noexc(n * sizeof(value));
->>>>>>> 0d68080b
     if (lengths == NULL) {
       caml_stat_free(offsets);
       caml_stat_free(arrays);
