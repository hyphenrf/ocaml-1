(**************************************************************************)
(*                                                                        *)
(*                                 OCaml                                  *)
(*                                                                        *)
(*             Xavier Leroy, projet Cristal, INRIA Rocquencourt           *)
(*                                                                        *)
(*   Copyright 1996 Institut National de Recherche en Informatique et     *)
(*     en Automatique.                                                    *)
(*                                                                        *)
(*   All rights reserved.  This file is distributed under the terms of    *)
(*   the GNU Lesser General Public License version 2.1, with the          *)
(*   special exception on linking described in the file LICENSE.          *)
(*                                                                        *)
(**************************************************************************)

(* Operations on core types *)

open Asttypes
open Types

module TypePairs : Hashtbl.S with type key = type_expr * type_expr

module Unification_trace: sig
  (** Unification traces are used to explain unification errors
      when printing error messages *)

  type position = First | Second
  type desc = { t: type_expr; expanded: type_expr option }
  type 'a diff = { got: 'a; expected: 'a}

   (** Scope escape related errors *)
    type 'a escape =
    | Constructor of Path.t
    | Univ of type_expr
    (** The type_expr argument of [Univ] is always a [Tunivar _],
        we keep a [type_expr] to track renaming in {!Printtyp} *)
    | Self
    | Module_type of Path.t
    | Equation of 'a

   (** Errors for polymorphic variants *)

  type fixed_row_case =
    | Cannot_be_closed
    | Cannot_add_tags of string list

  type variant =
    | No_intersection
    | No_tags of position * (Asttypes.label * row_field) list
    | Incompatible_types_for of string
    | Fixed_row of position * fixed_row_case * fixed_explanation
    (** Fixed row types,  e.g. ['a. [> `X] as 'a] *)

  type obj =
    | Missing_field of position * string
    | Abstract_row of position
    | Self_cannot_be_closed

  type 'a elt =
    | Diff of 'a diff
    | Variant of variant
    | Obj of obj
    | Escape of {context: type_expr option; kind:'a escape}
    | Incompatible_fields of {name:string; diff: type_expr diff }
    | Rec_occur of type_expr * type_expr

  type t = desc elt list

  val diff: type_expr -> type_expr -> desc elt

  (** [map_diff f {expected;got}] is [{expected=f expected; got=f got}] *)
  val map_diff: ('a -> 'b) -> 'a diff -> 'b diff

  (** [flatten f trace] flattens all elements of type {!desc} in
      [trace] to either [f x.t expanded] if [x.expanded=Some expanded]
      or [f x.t x.t] otherwise *)
  val flatten: (type_expr -> type_expr -> 'a) -> t -> 'a elt list

  (** Switch [expected] and [got] *)
  val swap: t -> t

  (** [explain trace f] calls [f] on trace elements starting from the end
      until [f ~prev elt] is [Some _], returns that
      or [None] if the end of the trace is reached. *)
  val explain:
          'a elt list ->
          (prev:'a elt option -> 'a elt -> 'b option) ->
          'b option

end

exception Unify of Unification_trace.t
exception Tags of label * label
exception Subtype of Unification_trace.t * Unification_trace.t
exception Cannot_expand
exception Cannot_apply

val init_def: int -> unit
        (* Set the initial variable level *)
val begin_def: unit -> unit
        (* Raise the variable level by one at the beginning of a definition. *)
val end_def: unit -> unit
        (* Lower the variable level by one at the end of a definition *)
val begin_class_def: unit -> unit
val raise_nongen_level: unit -> unit
val reset_global_level: unit -> unit
        (* Reset the global level before typing an expression *)
val increase_global_level: unit -> int
val restore_global_level: int -> unit
        (* This pair of functions is only used in Typetexp *)
type levels =
    { current_level: int; nongen_level: int; global_level: int;
      saved_level: (int * int) list; }
val save_levels: unit -> levels
val set_levels: levels -> unit

val create_scope : unit -> int

val newty: type_desc -> type_expr
val newvar: ?name:string -> unit -> type_expr
val newvar2: ?name:string -> int -> type_expr
        (* Return a fresh variable *)
val new_global_var: ?name:string -> unit -> type_expr
        (* Return a fresh variable, bound at toplevel
           (as type variables ['a] in type constraints). *)
val newobj: type_expr -> type_expr
val newconstr: Path.t -> type_expr list -> type_expr
val none: type_expr
        (* A dummy type expression *)

val repr: type_expr -> type_expr
        (* Return the canonical representative of a type. *)

val object_fields: type_expr -> type_expr
val flatten_fields:
        type_expr -> (string * field_kind * type_expr) list * type_expr
(** Transform a field type into a list of pairs label-type.
    The fields are sorted.

    Beware of the interaction with GADTs:

    Due to the introduction of object indexes for GADTs, the row variable of
    an object may now be an expansible type abbreviation.
    A first consequence is that [flatten_fields] will not completely flatten
    the object, since the type abbreviation will not be expanded
    ([flatten_fields] does not receive the current environment).
    Another consequence is that various functions may be called with the
    expansion of this type abbreviation, which is a Tfield, e.g. during
    printing.

    Concrete problems have been fixed, but new bugs may appear in the
    future. (Test cases were added to typing-gadts/test.ml)
*)

val associate_fields:
        (string * field_kind * type_expr) list ->
        (string * field_kind * type_expr) list ->
        (string * field_kind * type_expr * field_kind * type_expr) list *
        (string * field_kind * type_expr) list *
        (string * field_kind * type_expr) list
val opened_object: type_expr -> bool
val close_object: type_expr -> bool
val row_variable: type_expr -> type_expr
        (* Return the row variable of an open object type *)
val set_object_name:
        Ident.t -> type_expr -> type_expr list -> type_expr -> unit
val remove_object_name: type_expr -> unit
val hide_private_methods: type_expr -> unit
val find_cltype_for_path: Env.t -> Path.t -> type_declaration * type_expr

val sort_row_fields: (label * row_field) list -> (label * row_field) list
val merge_row_fields:
        (label * row_field) list -> (label * row_field) list ->
        (label * row_field) list * (label * row_field) list *
        (label * row_field * row_field) list
val filter_row_fields:
        bool -> (label * row_field) list -> (label * row_field) list

val generalize: type_expr -> unit
        (* Generalize in-place the given type *)
val lower_contravariant: Env.t -> type_expr -> unit
        (* Lower level of type variables inside contravariant branches;
           to be used before generalize for expansive expressions *)
val generalize_structure: type_expr -> unit
        (* Generalize the structure of a type, lowering variables
           to !current_level *)
val generalize_spine: type_expr -> unit
        (* Special function to generalize a method during inference *)
val correct_levels: type_expr -> type_expr
        (* Returns a copy with decreasing levels *)
val limited_generalize: type_expr -> type_expr -> unit
        (* Only generalize some part of the type
           Make the remaining of the type non-generalizable *)

val fully_generic: type_expr -> bool

val check_scope_escape : Env.t -> int -> type_expr -> unit
        (* [check_scope_escape env lvl ty] ensures that [ty] could be raised
           to the level [lvl] without any scope escape.
           Raises [Unify] otherwise *)

val instance: ?partial:bool -> type_expr -> type_expr
        (* Take an instance of a type scheme *)
        (* partial=None  -> normal
           partial=false -> newvar() for non generic subterms
           partial=true  -> newty2 ty.level Tvar for non generic subterms *)
val generic_instance: type_expr -> type_expr
        (* Same as instance, but new nodes at generic_level *)
val instance_list: type_expr list -> type_expr list
        (* Take an instance of a list of type schemes *)
val new_local_type:
        ?loc:Location.t ->
        ?manifest_and_scope:(type_expr * int) -> unit -> type_declaration
val existential_name: constructor_description -> type_expr -> string
val instance_constructor:
        ?in_pattern:Env.t ref * int ->
        constructor_description -> type_expr list * type_expr * type_expr list
        (* Same, for a constructor. Also returns existentials. *)
val instance_parameterized_type:
        ?keep_names:bool ->
        type_expr list -> type_expr -> type_expr list * type_expr
val instance_parameterized_type_2:
        type_expr list -> type_expr list -> type_expr ->
        type_expr list * type_expr list * type_expr
val instance_declaration: type_declaration -> type_declaration
val generic_instance_declaration: type_declaration -> type_declaration
        (* Same as instance_declaration, but new nodes at generic_level *)
val instance_class:
        type_expr list -> class_type -> type_expr list * class_type
val instance_poly:
        ?keep_names:bool ->
        bool -> type_expr list -> type_expr -> type_expr list * type_expr
        (* Take an instance of a type scheme containing free univars *)
val polyfy: Env.t -> type_expr -> type_expr list -> type_expr * bool
val instance_label:
        bool -> label_description -> type_expr list * type_expr * type_expr
        (* Same, for a label *)
val apply:
        Env.t -> type_expr list -> type_expr -> type_expr list -> type_expr
        (* [apply [p1...pN] t [a1...aN]] match the arguments [ai] to
        the parameters [pi] and returns the corresponding instance of
        [t]. Exception [Cannot_apply] is raised in case of failure. *)

val expand_head_once: Env.t -> type_expr -> type_expr
val expand_head: Env.t -> type_expr -> type_expr
val try_expand_once_opt: Env.t -> type_expr -> type_expr
val expand_head_opt: Env.t -> type_expr -> type_expr
(** The compiler's own version of [expand_head] necessary for type-based
    optimisations. *)

val full_expand: may_forget_scope:bool -> Env.t -> type_expr -> type_expr
val extract_concrete_typedecl:
        Env.t -> type_expr -> Path.t * Path.t * type_declaration
        (* Return the original path of the types, and the first concrete
           type declaration found expanding it.
           Raise [Not_found] if none appears or not a type constructor. *)

<<<<<<< HEAD
val enforce_constraints: Env.t -> type_expr -> unit

val get_new_abstract_name : string -> string

=======
>>>>>>> 24d7f3bd
val unify: Env.t -> type_expr -> type_expr -> unit
        (* Unify the two types given. Raise [Unify] if not possible. *)
val unify_gadt:
        equations_level:int -> allow_recursive:bool ->
        Env.t ref -> type_expr -> type_expr -> unit TypePairs.t
        (* Unify the two types given and update the environment with the
           local constraints. Raise [Unify] if not possible.
           Returns the pairs of types that have been equated.  *)
val unify_var: Env.t -> type_expr -> type_expr -> unit
        (* Same as [unify], but allow free univars when first type
           is a variable. *)
val filter_arrow: Env.t -> type_expr -> arg_label -> type_expr * type_expr
        (* A special case of unification (with l:'a -> 'b). *)
val filter_method: Env.t -> string -> private_flag -> type_expr -> type_expr
        (* A special case of unification (with {m : 'a; 'b}). *)
val check_filter_method: Env.t -> string -> private_flag -> type_expr -> unit
        (* A special case of unification (with {m : 'a; 'b}), returning unit. *)
val occur_in: Env.t -> type_expr -> type_expr -> bool
val deep_occur: type_expr -> type_expr -> bool
val filter_self_method:
        Env.t -> string -> private_flag -> (Ident.t * type_expr) Meths.t ref ->
        type_expr -> Ident.t * type_expr
val moregeneral: Env.t -> bool -> type_expr -> type_expr -> bool
        (* Check if the first type scheme is more general than the second. *)

val rigidify: type_expr -> type_expr list
        (* "Rigidify" a type and return its type variable *)
val all_distinct_vars: Env.t -> type_expr list -> bool
        (* Check those types are all distinct type variables *)
val matches: Env.t -> type_expr -> type_expr -> bool
        (* Same as [moregeneral false], implemented using the two above
           functions and backtracking. Ignore levels *)

val reify_univars : Env.t -> Types.type_expr -> Types.type_expr
        (* Replaces all the variables of a type by a univar. *)

type class_match_failure =
    CM_Virtual_class
  | CM_Parameter_arity_mismatch of int * int
  | CM_Type_parameter_mismatch of Env.t * Unification_trace.t
  | CM_Class_type_mismatch of Env.t * class_type * class_type
  | CM_Parameter_mismatch of Env.t * Unification_trace.t
  | CM_Val_type_mismatch of string * Env.t * Unification_trace.t
  | CM_Meth_type_mismatch of string * Env.t * Unification_trace.t
  | CM_Non_mutable_value of string
  | CM_Non_concrete_value of string
  | CM_Missing_value of string
  | CM_Missing_method of string
  | CM_Hide_public of string
  | CM_Hide_virtual of string * string
  | CM_Public_method of string
  | CM_Private_method of string
  | CM_Virtual_method of string
val match_class_types:
    ?trace:bool -> Env.t -> class_type -> class_type -> class_match_failure list
        (* Check if the first class type is more general than the second. *)
val equal: Env.t -> bool -> type_expr list -> type_expr list -> bool
        (* [equal env [x1...xn] tau [y1...yn] sigma]
           checks whether the parameterized types
           [/\x1.../\xn.tau] and [/\y1.../\yn.sigma] are equivalent. *)
val match_class_declarations:
        Env.t -> type_expr list -> class_type -> type_expr list ->
        class_type -> class_match_failure list
        (* Check if the first class type is more general than the second. *)

val enlarge_type: Env.t -> type_expr -> type_expr * bool
        (* Make a type larger, flag is true if some pruning had to be done *)
val subtype: Env.t -> type_expr -> type_expr -> unit -> unit
        (* [subtype env t1 t2] checks that [t1] is a subtype of [t2].
           It accumulates the constraints the type variables must
           enforce and returns a function that enforces this
           constraints. *)

exception Nondep_cannot_erase of Ident.t

val nondep_type: Env.t -> Ident.t list -> type_expr -> type_expr
        (* Return a type equivalent to the given type but without
           references to any of the given identifiers.
           Raise [Nondep_cannot_erase id] if no such type exists because [id],
           in particular, could not be erased. *)
val nondep_type_decl:
        Env.t -> Ident.t list -> bool -> type_declaration -> type_declaration
        (* Same for type declarations. *)
val nondep_extension_constructor:
        Env.t -> Ident.t list -> extension_constructor ->
        extension_constructor
          (* Same for extension constructor *)
val nondep_class_declaration:
        Env.t -> Ident.t list -> class_declaration -> class_declaration
        (* Same for class declarations. *)
val nondep_cltype_declaration:
  Env.t -> Ident.t list -> class_type_declaration -> class_type_declaration
        (* Same for class type declarations. *)
(*val correct_abbrev: Env.t -> Path.t -> type_expr list -> type_expr -> unit*)
val is_contractive: Env.t -> Path.t -> bool
val normalize_type: type_expr -> unit

val closed_schema: Env.t -> type_expr -> bool
        (* Check whether the given type scheme contains no non-generic
           type variables *)

val free_variables: ?env:Env.t -> type_expr -> type_expr list
        (* If env present, then check for incomplete definitions too *)
val closed_type_decl: type_declaration -> type_expr option
val closed_extension_constructor: extension_constructor -> type_expr option
type closed_class_failure =
    CC_Method of type_expr * bool * string * type_expr
  | CC_Value of type_expr * bool * string * type_expr
val closed_class:
        type_expr list -> class_signature -> closed_class_failure option
        (* Check whether all type variables are bound *)

val unalias: type_expr -> type_expr
val signature_of_class_type: class_type -> class_signature
val self_type: class_type -> type_expr
val class_type_arity: class_type -> int
val arity: type_expr -> int
        (* Return the arity (as for curried functions) of the given type. *)

val collapse_conj_params: Env.t -> type_expr list -> unit
        (* Collapse conjunctive types in class parameters *)

val get_current_level: unit -> int
val wrap_trace_gadt_instances: Env.t -> ('a -> 'b) -> 'a -> 'b
val reset_reified_var_counter: unit -> unit

val immediacy : Env.t -> type_expr -> Type_immediacy.t

val maybe_pointer_type : Env.t -> type_expr -> bool
       (* True if type is possibly pointer, false if definitely not a pointer *)

(* Stubs *)
val package_subtype :
    (Env.t -> Path.t -> Longident.t list -> type_expr list ->
      Path.t -> Longident.t list -> type_expr list -> bool) ref

val mcomp : Env.t -> type_expr -> type_expr -> unit<|MERGE_RESOLUTION|>--- conflicted
+++ resolved
@@ -255,13 +255,6 @@
            type declaration found expanding it.
            Raise [Not_found] if none appears or not a type constructor. *)
 
-<<<<<<< HEAD
-val enforce_constraints: Env.t -> type_expr -> unit
-
-val get_new_abstract_name : string -> string
-
-=======
->>>>>>> 24d7f3bd
 val unify: Env.t -> type_expr -> type_expr -> unit
         (* Unify the two types given. Raise [Unify] if not possible. *)
 val unify_gadt:
