/**************************************************************************/
/*                                                                        */
/*                                 OCaml                                  */
/*                                                                        */
/*             Xavier Leroy, projet Cristal, INRIA Rocquencourt           */
/*                                                                        */
/*   Copyright 2003 Institut National de Recherche en Informatique et     */
/*     en Automatique.                                                    */
/*                                                                        */
/*   All rights reserved.  This file is distributed under the terms of    */
/*   the GNU Lesser General Public License version 2.1, with the          */
/*   special exception on linking described in the file LICENSE.          */
/*                                                                        */
/**************************************************************************/

/* Asm part of the runtime system, AMD64 processor */
/* Must be preprocessed by cpp */

/* PIC mode support based on contribution by Paul Stravers (see PR#4795) */

#include "caml/m.h"

#if defined(SYS_macosx)

#define LBL(x) L##x
#define G(r) _##r
#define GREL(r) _##r@GOTPCREL
#define GCALL(r) _##r
#define TEXT_SECTION(name) .text
#define FUNCTION_ALIGN 2
#define EIGHT_ALIGN 3
#define SIXTEEN_ALIGN 4
#define FUNCTION(name) \
        .globl name; \
        .align FUNCTION_ALIGN; \
        name:

#elif defined(SYS_mingw64) || defined(SYS_cygwin)

#define LBL(x) .L##x
#define G(r) r
#undef  GREL
#define GCALL(r) r
#define TEXT_SECTION(name)
#define FUNCTION_ALIGN 4
#define EIGHT_ALIGN 8
#define SIXTEEN_ALIGN 16
#define FUNCTION(name) \
        TEXT_SECTION(name); \
        .globl name; \
        .align FUNCTION_ALIGN; \
        name:

#else

#define LBL(x) .L##x
#define G(r) r
#define GREL(r) r@GOTPCREL
#define GCALL(r) r@PLT
#if defined(FUNCTION_SECTIONS)
#define TEXT_SECTION(name) .section .text.caml.##name,"ax",%progbits
#else
#define TEXT_SECTION(name)
#endif
#define FUNCTION_ALIGN 4
#define EIGHT_ALIGN 8
#define SIXTEEN_ALIGN 16
#define FUNCTION(name) \
        TEXT_SECTION(name); \
        .globl name; \
        .type name,@function; \
        .align FUNCTION_ALIGN; \
        name:

#endif

#if defined(SYS_linux) || defined(SYS_gnu)
#define ENDFUNCTION(name) \
        .size name, . - name
#else
#define ENDFUNCTION(name)
#endif

#ifdef ASM_CFI_SUPPORTED
#define CFI_STARTPROC .cfi_startproc
#define CFI_ENDPROC .cfi_endproc
#define CFI_ADJUST(n) .cfi_adjust_cfa_offset n
#define CFI_OFFSET(r, n) .cfi_offset r, n
#define CFI_DEF_CFA_OFFSET(n) .cfi_def_cfa_offset n
#define CFI_DEF_CFA_REGISTER(r) .cfi_def_cfa_register r
#define CFI_SAME_VALUE(r) .cfi_same_value r
#define CFI_SIGNAL_FRAME .cfi_signal_frame
#define CFI_REMEMBER_STATE .cfi_remember_state
#define CFI_RESTORE_STATE .cfi_restore_state
#else
#define CFI_STARTPROC
#define CFI_ENDPROC
#define CFI_ADJUST(n)
#define CFI_OFFSET(r, n)
#define CFI_DEF_CFA_OFFSET(n)
#define CFI_DEF_CFA_REGISTER(r)
#define CFI_SAME_VALUE(r)
#define CFI_SIGNAL_FRAME
#define CFI_REMEMBER_STATE
#define CFI_RESTORE_STATE

#endif

#ifdef DEBUG
#define CHECK_STACK_ALIGNMENT \
        test $0xf, %rsp; jz 9f; int3; 9:
#define IF_DEBUG(...) __VA_ARGS__
#else
#define CHECK_STACK_ALIGNMENT
#define IF_DEBUG(...)
#endif

/******************************************************************************/
/* Access to the current domain state block. */
/******************************************************************************/

#define CAML_CONFIG_H_NO_TYPEDEFS
#include "../runtime/caml/config.h"

        .set    domain_curr_field, 0
#define DOMAIN_STATE(c_type, name) \
        .equ    domain_field_caml_##name, domain_curr_field ; \
        .set    domain_curr_field, domain_curr_field + 1
#include "../runtime/caml/domain_state.tbl"
#undef DOMAIN_STATE

#define Caml_state(var) (8*domain_field_caml_##var)(%r14)

/* Load address of global [label] in register [dst]. */
#if defined(__PIC__) && !defined(SYS_mingw64) && !defined(SYS_cygwin)
#define LEA_VAR(label,dst) \
        movq    GREL(label)(%rip), dst
#else
#define LEA_VAR(label,dst) \
        leaq    G(label)(%rip), dst
#endif

/* Push the current exception handler. Clobbers %r11 */
#define PUSH_EXN_HANDLER \
        movq    Caml_state(exn_handler), %r11; \
        pushq   %r11; CFI_ADJUST(8);

/* Pop the current exception handler. Undoes PUSH_EXN_HANDLER. Clobbers %r11 */
#define POP_EXN_HANDLER \
        leaq    Caml_state(exn_handler), %r11; \
        popq    (%r11); CFI_ADJUST(-8)

/******************************************************************************/
/* Stack switching operations */
/******************************************************************************/

/* Switch from OCaml to C stack. Clobbers %r10, %r11.
 * PUSHED is the number of bytes already pushed by this function.
 * It is used to compute the backtrace. */
#ifdef ASM_CFI_SUPPORTED
#define SWITCH_OCAML_TO_C_NO_CTXT_CFI(PUSHED) \
        CFI_REMEMBER_STATE;                                \
        .cfi_escape DW_CFA_def_cfa_expression, 5,          \
          DW_OP_breg + DW_REG_rsp, Cstack_sp, DW_OP_deref, \
          DW_OP_plus_uconst, (PUSHED) + 8 /* retaddr */
#else
#define SWITCH_OCAML_TO_C_NO_CTXT_CFI(PUSHED)
#endif
#define SWITCH_OCAML_TO_C_NO_CTXT(PUSHED)                  \
    /* Fill in Caml_state->current_stack->sp */            \
        movq    Caml_state(current_stack), %r10;           \
        movq    %rsp, Stack_sp(%r10);                      \
    /* Fill in Caml_state->c_stack */                      \
        movq    Caml_state(c_stack), %r11;                 \
        movq    %rsp, Cstack_sp(%r11);                     \
        movq    %r10, Cstack_stack(%r11);                  \
    /* Switch to C stack */                                \
        movq    %r11, %rsp;                                \
        SWITCH_OCAML_TO_C_NO_CTXT_CFI(PUSHED)

/* Switch from C to OCaml stack.  Clobbers %r11. */
#define SWITCH_C_TO_OCAML_NO_CTXT \
    /* Assert that %rsp == Caml_state->c_stack &&
        Caml_state->c_stack->sp == Caml_state->current_stack->sp */ \
        IF_DEBUG(cmpq %rsp, Caml_state(c_stack); je 8f; int3; 8:\
                 movq Caml_state(current_stack), %r11; movq Stack_sp(%r11), %r11; \
                 cmpq %r11, Cstack_sp(%rsp); je 8f; int3; 8:) \
        movq    Cstack_sp(%rsp), %rsp; \
        CFI_RESTORE_STATE

/* Load Caml_state->exn_handler into %rsp and restores prior exn_handler. Clobbers %r10 and %r11. */
#define RESTORE_EXN_HANDLER_OCAML \
        movq    Caml_state(exn_handler), %rsp; \
        CFI_DEF_CFA_OFFSET(16); \
        POP_EXN_HANDLER

/* Switch between OCaml stacks. Clobbers %r12.
   Expects old stack in %rsi and target stack in %r10.
   Leaves old stack in %rsi and target stack in %r10. */
#define SWITCH_OCAML_STACKS \
    /* Save OCaml SP and exn_handler in the stack info */ \
        movq    %rsp, Stack_sp(%rsi); \
        movq    Caml_state(exn_handler), %r12; \
        movq    %r12, Stack_exception(%rsi); \
    /* switch stacks */ \
        movq    %r10, Caml_state(current_stack); \
        movq    Stack_sp(%r10), %rsp; \
        CFI_DEF_CFA_OFFSET(8); \
    /* restore exn_handler for new stack */ \
        movq    Stack_exception(%r10), %r12; \
        movq    %r12, Caml_state(exn_handler)

/******************************************************************************/
/* Save and restore all callee-save registers on stack.
   Keep the stack 16-aligned. */
/******************************************************************************/

#if defined(SYS_mingw64) || defined(SYS_cygwin)

/* Win64 API: callee-save regs are rbx, rbp, rsi, rdi, r12-r15, xmm6-xmm15 */

#define PUSH_CALLEE_SAVE_REGS \
        pushq   %rbx; CFI_ADJUST (8); CFI_OFFSET(rbx, -16); \
        pushq   %rbp; CFI_ADJUST (8); CFI_OFFSET(rbp, -24); \
                      /* Allows debugger to walk the stack */ \
        pushq   %rsi; CFI_ADJUST (8); CFI_OFFSET(rsi, -32); \
        pushq   %rdi; CFI_ADJUST (8); CFI_OFFSET(rdi, -40); \
        pushq   %r12; CFI_ADJUST (8); CFI_OFFSET(r12, -48); \
        pushq   %r13; CFI_ADJUST (8); CFI_OFFSET(r13, -56); \
        pushq   %r14; CFI_ADJUST (8); CFI_OFFSET(r14, -64); \
        pushq   %r15; CFI_ADJUST (8); CFI_OFFSET(r15, -72); \
        subq    $(8+10*16), %rsp; CFI_ADJUST (8+10*16); \
        movupd  %xmm6, 0*16(%rsp); \
        movupd  %xmm7, 1*16(%rsp); \
        movupd  %xmm8, 2*16(%rsp); \
        movupd  %xmm9, 3*16(%rsp); \
        movupd  %xmm10, 4*16(%rsp); \
        movupd  %xmm11, 5*16(%rsp); \
        movupd  %xmm12, 6*16(%rsp); \
        movupd  %xmm13, 7*16(%rsp); \
        movupd  %xmm14, 8*16(%rsp); \
        movupd  %xmm15, 9*16(%rsp)

#define POP_CALLEE_SAVE_REGS \
        movupd  0*16(%rsp), %xmm6; \
        movupd  1*16(%rsp), %xmm7; \
        movupd  2*16(%rsp), %xmm8; \
        movupd  3*16(%rsp), %xmm9; \
        movupd  4*16(%rsp), %xmm10; \
        movupd  5*16(%rsp), %xmm11; \
        movupd  6*16(%rsp), %xmm12; \
        movupd  7*16(%rsp), %xmm13; \
        movupd  8*16(%rsp), %xmm14; \
        movupd  9*16(%rsp), %xmm15; \
        addq    $(8+10*16), %rsp; CFI_ADJUST (-8-10*16); \
        popq    %r15; CFI_ADJUST(-8); CFI_SAME_VALUE(r15); \
        popq    %r14; CFI_ADJUST(-8); CFI_SAME_VALUE(r14); \
        popq    %r13; CFI_ADJUST(-8); CFI_SAME_VALUE(r13); \
        popq    %r12; CFI_ADJUST(-8); CFI_SAME_VALUE(r12); \
        popq    %rdi; CFI_ADJUST(-8); CFI_SAME_VALUE(rdi); \
        popq    %rsi; CFI_ADJUST(-8); CFI_SAME_VALUE(rsi); \
        popq    %rbp; CFI_ADJUST(-8); CFI_SAME_VALUE(rbp); \
        popq    %rbx; CFI_ADJUST(-8); CFI_SAME_VALUE(rbx)

#else

/* Unix API: callee-save regs are rbx, rbp, r12-r15 */

#define PUSH_CALLEE_SAVE_REGS \
        pushq   %rbx; CFI_ADJUST(8); CFI_OFFSET(rbx, -16); \
        pushq   %rbp; CFI_ADJUST(8); CFI_OFFSET(rbp, -24); \
        pushq   %r12; CFI_ADJUST(8); CFI_OFFSET(r12, -32); \
        pushq   %r13; CFI_ADJUST(8); CFI_OFFSET(r13, -40); \
        pushq   %r14; CFI_ADJUST(8); CFI_OFFSET(r14, -48); \
        pushq   %r15; CFI_ADJUST(8); CFI_OFFSET(r15, -56)

#define POP_CALLEE_SAVE_REGS \
        popq    %r15; CFI_ADJUST(-8); CFI_SAME_VALUE(r15); \
        popq    %r14; CFI_ADJUST(-8); CFI_SAME_VALUE(r14); \
        popq    %r13; CFI_ADJUST(-8); CFI_SAME_VALUE(r13); \
        popq    %r12; CFI_ADJUST(-8); CFI_SAME_VALUE(r12); \
        popq    %rbp; CFI_ADJUST(-8); CFI_SAME_VALUE(rbp); \
        popq    %rbx; CFI_ADJUST(-8); CFI_SAME_VALUE(rbx)

#endif

#if defined(SYS_mingw64) || defined (SYS_cygwin)
   /* Calls from OCaml to C must reserve 32 bytes of extra stack space */
#  define PREPARE_FOR_C_CALL subq $32, %rsp; CFI_ADJUST(32)
#  define CLEANUP_AFTER_C_CALL addq $32, %rsp; CFI_ADJUST(-32)
   /* Stack probing mustn't be larger than the page size */
#  define STACK_PROBE_SIZE 4096
#else
#  define PREPARE_FOR_C_CALL
#  define CLEANUP_AFTER_C_CALL
#  define STACK_PROBE_SIZE 4096
#endif

#define C_call(target) \
  PREPARE_FOR_C_CALL; CHECK_STACK_ALIGNMENT; call target; CLEANUP_AFTER_C_CALL

/******************************************************************************/
/* Registers holding arguments of C functions. */
/******************************************************************************/

#if defined(SYS_mingw64) || defined(SYS_cygwin)
#define C_ARG_1 %rcx
#define C_ARG_2 %rdx
#define C_ARG_3 %r8
#define C_ARG_4 %r9
#else
#define C_ARG_1 %rdi
#define C_ARG_2 %rsi
#define C_ARG_3 %rdx
#define C_ARG_4 %rcx
#endif

        .text

#if defined(FUNCTION_SECTIONS)
        TEXT_SECTION(caml_hot__code_begin)
        .globl  G(caml_hot__code_begin)
G(caml_hot__code_begin):

        TEXT_SECTION(caml_hot__code_end)
        .globl  G(caml_hot__code_end)
G(caml_hot__code_end):
#endif

<<<<<<< HEAD
/* struct stack_info */
#define Stack_sp                 0
#define Stack_exception          8
#define Stack_handler            16

/* struct stack_handler */
#define Handler_value(REG)       0(REG)
#define Handler_exception(REG)   8(REG)
#define Handler_effect(REG)     16(REG)
#define Handler_parent          24

/* struct c_stack_link */
#define Cstack_stack             0
#define Cstack_sp                8
#define Cstack_prev             16

/******************************************************************************/
/* text section */
/******************************************************************************/

        .text

=======
        TEXT_SECTION(caml_system__code_begin)
>>>>>>> 055f04d1
        .globl  G(caml_system__code_begin)
G(caml_system__code_begin):
        ret  /* just one instruction, so that debuggers don't display
        caml_system__code_begin instead of caml_call_gc */


/******************************************************************************/
/* DWARF */
/******************************************************************************/

/* These constants are taken from:

     DWARF Debugging Information Format, Version 3
     http://dwarfstd.org/doc/Dwarf3.pdf

   with the amd64-specific register numbers coming from
   Fig. 3.36 ("DWARF Register Number Mapping") of:

     System V Application Binary Interface
     AMD64 Architecture Processor Supplement
     Version 1.0
     https://github.com/hjl-tools/x86-psABI/wiki/x86-64-psABI-1.0.pdf */

#define DW_CFA_def_cfa_expression 0x0f
#define DW_CFA_val_offset         0x14
#define DW_REG_rbp                6
#define DW_REG_rsp                7
#define DW_REG_r13                13
#define DW_OP_breg                0x70
#define DW_OP_deref               0x06
#define DW_OP_plus_uconst         0x23

/******************************************************************************/
/* Allocation */
/******************************************************************************/

/* Save all of the registers that may be in use to a free gc_regs bucket.
   Returns: bucket in %r15. Clobbers %r11 (after saving it) */
#define SAVE_ALL_REGS                                  \
    /* First, save the young_ptr. */                   \
        movq    %r15, Caml_state(young_ptr);           \
    /* Now, use %r15 to point to the gc_regs bucket */ \
    /* We save %r11 first to allow it to be scratch */ \
        movq    Caml_state(gc_regs_buckets), %r15;     \
        movq    %r11, 11*8(%r15);                      \
        movq    0(%r15), %r11; /* next ptr */          \
        movq    %r11, Caml_state(gc_regs_buckets);     \
        movq    %rax,         0*8(%r15);               \
        movq    %rbx,         1*8(%r15);               \
        movq    %rdi,         2*8(%r15);               \
        movq    %rsi,         3*8(%r15);               \
        movq    %rdx,         4*8(%r15);               \
        movq    %rcx,         5*8(%r15);               \
        movq    %r8,          6*8(%r15);               \
        movq    %r9,          7*8(%r15);               \
        movq    %r12,         8*8(%r15);               \
        movq    %r13,         9*8(%r15);               \
        movq    %r10,        10*8(%r15);               \
             /* %r11 is at   11*8(%r15); */            \
        movq    %rbp,        12*8(%r15);               \
        movsd   %xmm0,   (0+13)*8(%r15);               \
        movsd   %xmm1,   (1+13)*8(%r15);               \
        movsd   %xmm2,   (2+13)*8(%r15);               \
        movsd   %xmm3,   (3+13)*8(%r15);               \
        movsd   %xmm4,   (4+13)*8(%r15);               \
        movsd   %xmm5,   (5+13)*8(%r15);               \
        movsd   %xmm6,   (6+13)*8(%r15);               \
        movsd   %xmm7,   (7+13)*8(%r15);               \
        movsd   %xmm8,   (8+13)*8(%r15);               \
        movsd   %xmm9,   (9+13)*8(%r15);               \
        movsd   %xmm10, (10+13)*8(%r15);               \
        movsd   %xmm11, (11+13)*8(%r15);               \
        movsd   %xmm12, (12+13)*8(%r15);               \
        movsd   %xmm13, (13+13)*8(%r15);               \
        movsd   %xmm14, (14+13)*8(%r15);               \
        movsd   %xmm15, (15+13)*8(%r15)

/* Undo SAVE_ALL_REGS. Expects gc_regs bucket in %r15 */
#define RESTORE_ALL_REGS                               \
    /* Restore %rax, freeing up the next ptr slot */   \
        movq    0*8(%r15), %rax;                       \
        movq    Caml_state(gc_regs_buckets), %r11;     \
        movq    %r11, 0(%r15); /* next ptr */          \
        movq    %r15, Caml_state(gc_regs_buckets);     \
           /* above:  0*8(%r15),%rax; */               \
        movq          1*8(%r15),%rbx;                  \
        movq          2*8(%r15),%rdi;                  \
        movq          3*8(%r15),%rsi;                  \
        movq          4*8(%r15),%rdx;                  \
        movq          5*8(%r15),%rcx;                  \
        movq          6*8(%r15),%r8;                   \
        movq          7*8(%r15),%r9;                   \
        movq          8*8(%r15),%r12;                  \
        movq          9*8(%r15),%r13;                  \
        movq         10*8(%r15),%r10;                  \
        movq         11*8(%r15),%r11;                  \
        movq         12*8(%r15),%rbp;                  \
        movsd    (0+13)*8(%r15),%xmm0;                 \
        movsd    (1+13)*8(%r15),%xmm1;                 \
        movsd    (2+13)*8(%r15),%xmm2;                 \
        movsd    (3+13)*8(%r15),%xmm3;                 \
        movsd    (4+13)*8(%r15),%xmm4;                 \
        movsd    (5+13)*8(%r15),%xmm5;                 \
        movsd    (6+13)*8(%r15),%xmm6;                 \
        movsd    (7+13)*8(%r15),%xmm7;                 \
        movsd    (8+13)*8(%r15),%xmm8;                 \
        movsd    (9+13)*8(%r15),%xmm9;                 \
        movsd   (10+13)*8(%r15),%xmm10;                \
        movsd   (11+13)*8(%r15),%xmm11;                \
        movsd   (12+13)*8(%r15),%xmm12;                \
        movsd   (13+13)*8(%r15),%xmm13;                \
        movsd   (14+13)*8(%r15),%xmm14;                \
        movsd   (15+13)*8(%r15),%xmm15;                \
        movq    Caml_state(young_ptr), %r15

FUNCTION(G(caml_call_realloc_stack))
CFI_STARTPROC
        CFI_SIGNAL_FRAME
        SAVE_ALL_REGS
        movq    8(%rsp), C_ARG_1 /* argument */
        SWITCH_OCAML_TO_C_NO_CTXT(0)
        C_call  (GCALL(caml_try_realloc_stack))
        SWITCH_C_TO_OCAML_NO_CTXT
        cmpq    $0, %rax
        jz      1f
        RESTORE_ALL_REGS
        ret
1:      RESTORE_ALL_REGS
        LEA_VAR(caml_exn_Stack_overflow, %rax)
        add     $16, %rsp /* pop argument, retaddr */
        jmp     GCALL(caml_raise_exn)
CFI_ENDPROC
ENDFUNCTION(G(caml_call_realloc_stack))

FUNCTION(G(caml_call_gc))
CFI_STARTPROC
LBL(caml_call_gc):
        SAVE_ALL_REGS
        movq    %r15, Caml_state(gc_regs)
        SWITCH_OCAML_TO_C_NO_CTXT(0)
        C_call (GCALL(caml_garbage_collection))
        SWITCH_C_TO_OCAML_NO_CTXT
        movq    Caml_state(gc_regs), %r15
        RESTORE_ALL_REGS
        ret
CFI_ENDPROC
ENDFUNCTION(G(caml_call_gc))

FUNCTION(G(caml_alloc1))
CFI_STARTPROC
LBL(caml_alloc1):
        subq    $16, %r15
        cmpq    Caml_state(young_limit), %r15
        jb      LBL(caml_call_gc)
        ret
CFI_ENDPROC
ENDFUNCTION(G(caml_alloc1))

FUNCTION(G(caml_alloc2))
CFI_STARTPROC
LBL(caml_alloc2):
        subq    $24, %r15
        cmpq    Caml_state(young_limit), %r15
        jb      LBL(caml_call_gc)
        ret
CFI_ENDPROC
ENDFUNCTION(G(caml_alloc2))

FUNCTION(G(caml_alloc3))
CFI_STARTPROC
LBL(caml_alloc3):
        subq    $32, %r15
        cmpq    Caml_state(young_limit), %r15
        jb      LBL(caml_call_gc)
        ret
CFI_ENDPROC
ENDFUNCTION(G(caml_alloc3))

FUNCTION(G(caml_allocN))
CFI_STARTPROC
        CFI_SIGNAL_FRAME
LBL(caml_allocN):
        cmpq    Caml_state(young_limit), %r15
        jb      LBL(caml_call_gc)
        ret
CFI_ENDPROC
ENDFUNCTION(G(caml_allocN))

/******************************************************************************/
/* Call a C function from OCaml */
/******************************************************************************/

FUNCTION(G(caml_c_call))
CFI_STARTPROC
        CFI_SIGNAL_FRAME
LBL(caml_c_call):
    /* Arguments:
        C arguments         : %rdi, %rsi, %rdx, %rcx, %r8, and %r9
        C function          : %rax */
    /* Switch from OCaml to C */
        SWITCH_OCAML_TO_C_NO_CTXT(0)
    /* Make the alloc ptr available to the C code */
        movq    %r15, Caml_state(young_ptr)
    /* Call the function (address in %rax) */
        C_call  (*%rax)
    /* Prepare for return to OCaml */
        movq    Caml_state(young_ptr), %r15
    /* Load ocaml stack and restore global variables */
        SWITCH_C_TO_OCAML_NO_CTXT
    /* Return to OCaml caller */
        ret
CFI_ENDPROC
ENDFUNCTION(G(caml_c_call))

FUNCTION(G(caml_c_call_stack_args))
CFI_STARTPROC
        CFI_SIGNAL_FRAME
    /* Arguments:
        C arguments         : %rdi, %rsi, %rdx, %rcx, %r8, and %r9
        C function          : %rax
        C stack args        : begin=%r13 end=%r12 */
    /* Switch from OCaml to C */
        SWITCH_OCAML_TO_C_NO_CTXT(0)
    /* we use %rbp (otherwise unused) to enable backtraces */
        movq    %rsp, %rbp
#ifdef ASM_CFI_SUPPORTED
        .cfi_escape DW_CFA_def_cfa_expression, 5, \
          DW_OP_breg + DW_REG_rbp, Cstack_sp, DW_OP_deref, \
          DW_OP_plus_uconst,  8 /* ret addr */
#endif
    /* Make the alloc ptr available to the C code */
        movq    %r15, Caml_state(young_ptr)
    /* Copy arguments from OCaml to C stack */
LBL(105):
        subq    $8, %r12
        cmpq    %r13,%r12
        jl      LBL(106)
        push    (%r12); CFI_ADJUST(8)
        jmp     LBL(105)
LBL(106):
    /* Call the function (address in %rax) */
        C_call  (*%rax)
    /* Pop arguments back off the stack */
        movq    Caml_state(c_stack), %rsp
    /* Prepare for return to OCaml */
        movq    Caml_state(young_ptr), %r15
    /* Load ocaml stack and restore global variables */
        SWITCH_C_TO_OCAML_NO_CTXT
    /* Return to OCaml caller */
        ret
CFI_ENDPROC
ENDFUNCTION(G(caml_c_call_stack_args))

/******************************************************************************/
/* Start the OCaml program */
/******************************************************************************/

FUNCTION(G(caml_start_program))
CFI_STARTPROC
        CFI_SIGNAL_FRAME
    /* Save callee-save registers */
        PUSH_CALLEE_SAVE_REGS
    /* Load Caml_state into r14 (was passed as an argument from C) */
        movq    C_ARG_1, %r14
    /* Initial entry point is G(caml_program) */
        LEA_VAR(caml_program, %r12)
        movq    $0, %rax  /* dummy */
        movq    $0, %rbx  /* dummy */
        movq    $0, %rdi  /* dummy */
        movq    $0, %rsi  /* dummy */
    /* Common code for caml_start_program and caml_callback* */
LBL(caml_start_program):
    /* Load young_ptr into %r15 */
        movq    Caml_state(young_ptr), %r15
    /* Build struct c_stack_link on the C stack */
        subq    $24 /* sizeof struct c_stack_link */, %rsp; CFI_ADJUST(24)
        movq    $0, Cstack_stack(%rsp)
        movq    $0, Cstack_sp(%rsp)
        movq    Caml_state(c_stack), %r10
        movq    %r10, Cstack_prev(%rsp)
        movq    %rsp, Caml_state(c_stack)
        CHECK_STACK_ALIGNMENT
    /* Load the OCaml stack. */
        movq    Caml_state(current_stack), %r11
        movq    Stack_sp(%r11), %r10
    /* Store the stack pointer to allow DWARF unwind and
       gc_regs for callbacks during a GC */
        subq    $16, %r10
        movq    %rsp, 0(%r10)
        movq    Caml_state(gc_regs), %r11
        movq    %r11, 8(%r10)
    /* Build a handler for exceptions raised in OCaml on the OCaml stack. */
        subq    $16, %r10
        lea     LBL(109)(%rip), %r11
        movq    %r11, 8(%r10)
    /* link in the previous exn_handler so that copying stacks works */
        movq    Caml_state(exn_handler), %r11
        movq    %r11, 0(%r10)
        movq    %r10, Caml_state(exn_handler)
    /* Switch stacks and call the OCaml code */
        movq    %r10, %rsp
#ifdef ASM_CFI_SUPPORTED
        CFI_REMEMBER_STATE
        .cfi_escape DW_CFA_def_cfa_expression, 3 + 2, \
          DW_OP_breg + DW_REG_rsp, 16, DW_OP_deref,\
          DW_OP_plus_uconst, \
             24 /* struct c_stack_link */ + 6*8 /* callee save regs */ + 8 /* ret addr */
#endif
        call    *%r12
LBL(108):
    /* pop exn handler */
        movq    0(%rsp), %r11
        movq    %r11, Caml_state(exn_handler)
        leaq    16(%rsp), %r10
1:  /* restore GC regs */
        movq    8(%r10), %r11
        movq    %r11, Caml_state(gc_regs)
        addq    $16, %r10
    /* Update alloc ptr */
        movq    %r15, Caml_state(young_ptr)
    /* Return to C stack. */
        movq    Caml_state(current_stack), %r11
        movq    %r10, Stack_sp(%r11)
        movq    Caml_state(c_stack), %rsp
        CFI_RESTORE_STATE
    /* Pop the struct c_stack_link */
        movq    Cstack_prev(%rsp), %r10
        movq    %r10, Caml_state(c_stack)
        addq    $24, %rsp; CFI_ADJUST(-24)
    /* Restore callee-save registers. */
        POP_CALLEE_SAVE_REGS
    /* Return to caller. */
        ret
LBL(109):
    /* Exception handler*/
    /* Mark the bucket as an exception result and return it */
        orq     $2, %rax
        /* exn handler already popped here */
        movq    %rsp, %r10
        jmp     1b
CFI_ENDPROC
ENDFUNCTION(G(caml_start_program))

/******************************************************************************/
/* Exceptions */
/******************************************************************************/

/* Raise an exception from OCaml */

FUNCTION(G(caml_raise_exn))
CFI_STARTPROC
LBL(caml_raise_exn):
        testq   $1, Caml_state(backtrace_active)
        jne   LBL(116)
        RESTORE_EXN_HANDLER_OCAML
        ret
LBL(116):
        movq    $0, Caml_state(backtrace_pos)
LBL(117):
        movq    %rsp, %r10        /* Save OCaml stack pointer */
        movq    %rax, %r12        /* Save exception bucket */
        movq    Caml_state(c_stack), %rsp
        movq    %rax, C_ARG_1     /* arg 1: exception bucket */
        movq    (%r10), C_ARG_2   /* arg 2: pc of raise */
        leaq    8(%r10), C_ARG_3  /* arg 3: sp at raise */
        movq    Caml_state(exn_handler), C_ARG_4
                                  /* arg 4: sp of handler */
        C_call  (GCALL(caml_stash_backtrace))
        movq    %r12, %rax        /* Recover exception bucket */
        RESTORE_EXN_HANDLER_OCAML
        ret
CFI_ENDPROC
ENDFUNCTION(G(caml_raise_exn))

FUNCTION(G(caml_reraise_exn))
CFI_STARTPROC
        testq   $1, Caml_state(backtrace_active)
        jne   LBL(117)
        RESTORE_EXN_HANDLER_OCAML
        ret
CFI_ENDPROC
ENDFUNCTION(G(caml_reraise_exn))

/* Raise an exception from C */

FUNCTION(G(caml_raise_exception))
CFI_STARTPROC
        movq    C_ARG_1, %r14                /* Caml_state */
        movq    C_ARG_2, %rax
    /* Load young_ptr into %r15 */
        movq    Caml_state(young_ptr), %r15
    /* Discard the C stack pointer and reset to ocaml stack */
        movq    Caml_state(current_stack), %r10
        movq    Stack_sp(%r10), %rsp         /* FIXME: CFI */
        jmp LBL(caml_raise_exn)
CFI_ENDPROC
ENDFUNCTION(G(caml_raise_exception))

/******************************************************************************/
/* Callback from C to OCaml */
/******************************************************************************/

FUNCTION(G(caml_callback_asm))
CFI_STARTPROC
    /* Save callee-save registers */
        PUSH_CALLEE_SAVE_REGS
    /* Initial loading of arguments */
        movq    C_ARG_1, %r14      /* Caml_state */
        movq    C_ARG_2, %rbx      /* closure */
        movq    0(C_ARG_3), %rax   /* argument */
        movq    0(%rbx), %r12      /* code pointer */
        movq    $0, %rdi           /* dummy */
        movq    $0, %rsi           /* dummy */
        jmp     LBL(caml_start_program)
CFI_ENDPROC
ENDFUNCTION(G(caml_callback_asm))

FUNCTION(G(caml_callback2_asm))
CFI_STARTPROC
    /* Save callee-save registers */
        PUSH_CALLEE_SAVE_REGS
    /* Initial loading of arguments */
        movq    C_ARG_1, %r14      /* Caml_state */
        movq    C_ARG_2, %rdi      /* closure */
        movq    0(C_ARG_3), %rax   /* first argument */
        movq    8(C_ARG_3), %rbx   /* second argument */
        LEA_VAR(caml_apply2, %r12) /* code pointer */
        movq    $0, %rsi           /* dummy */
        jmp     LBL(caml_start_program)
CFI_ENDPROC
ENDFUNCTION(G(caml_callback2_asm))

FUNCTION(G(caml_callback3_asm))
CFI_STARTPROC
    /* Save callee-save registers */
        PUSH_CALLEE_SAVE_REGS
    /* Initial loading of arguments */
        movq    C_ARG_1, %r14      /* Caml_state */
        movq    0(C_ARG_3), %rax   /* first argument */
        movq    8(C_ARG_3), %rbx   /* second argument */
        movq    C_ARG_2, %rsi      /* closure */
        movq    16(C_ARG_3), %rdi  /* third argument */
        LEA_VAR(caml_apply3, %r12) /* code pointer */
        jmp     LBL(caml_start_program)
CFI_ENDPROC
ENDFUNCTION(G(caml_callback3_asm))

/******************************************************************************/
/* Fibers */
/*
 * A continuation is a one word object that points to a fiber. A fiber [f] will
 * point to its parent at Handler_parent(Stack_handler(f)). In the following,
 * the [last_fiber] refers to the last fiber in the linked-list formed by the
 * parent pointer.
 */
/******************************************************************************/

FUNCTION(G(caml_perform))
CFI_STARTPROC
    /*  %rax: effect to perform
        %rbx: freshly allocated continuation */
        movq    Caml_state(current_stack), %rsi /* %rsi := old stack */
        leaq    1(%rsi), %rdi                   /* %rdi (last_fiber) := Val_ptr(old stack) */
        movq    %rdi, 0(%rbx)                   /* Initialise continuation */
LBL(do_perform):
    /*  %rsi: old stack
        %rdi: last_fiber */
        movq    Stack_handler(%rsi), %r11       /* %r11 := old stack -> handler */
        movq    Handler_parent(%r11), %r10      /* %r10 := parent stack */
        cmpq    $0, %r10                        /* parent is NULL? */
        je      LBL(112)
        SWITCH_OCAML_STACKS /* preserves r11 and rsi */
        /* we have to null the Handler_parent after the switch because
        the Handler_parent is needed to unwind the stack for backtraces */
        movq    $0, Handler_parent(%r11)        /* Set parent stack of performer to NULL */
        movq    Handler_effect(%r11), %rsi      /* %rsi := effect handler */
        jmp     GCALL(caml_apply3)
LBL(112):
    /* switch back to original performer before raising Unhandled
        (no-op unless this is a reperform) */
        movq    0(%rbx), %r10                     /* load performer stack from continuation */
        subq    $1, %r10                          /* r10 := Ptr_val(r10) */
        movq    Caml_state(current_stack), %rsi
        SWITCH_OCAML_STACKS
    /* No parent stack. Raise Unhandled. */
        LEA_VAR(caml_exn_Unhandled, %rax)
        jmp LBL(caml_raise_exn)
CFI_ENDPROC
ENDFUNCTION(G(caml_perform))

FUNCTION(G(caml_reperform))
CFI_STARTPROC
    /*  %rax: effect to reperform
        %rbx: continuation
        %rdi: last_fiber */
        movq    Caml_state(current_stack), %rsi  /* %rsi := old stack */
        movq    (Stack_handler-1)(%rdi), %r10
        movq    %rsi, Handler_parent(%r10)       /* Append to last_fiber */
        leaq    1(%rsi), %rdi                    /* %rdi (last_fiber) := Val_ptr(old stack) */
        jmp     LBL(do_perform)
CFI_ENDPROC
ENDFUNCTION(G(caml_reperform))

FUNCTION(G(caml_resume))
CFI_STARTPROC
    /* %rax -> stack, %rbx -> fun, %rdi -> arg */
        leaq    -1(%rax), %r10  /* %r10 (new stack) = Ptr_val(%rax) */
        movq    %rdi, %rax      /* %rax := argument to function in %rbx */
    /*  check if stack null, then already used */
        testq   %r10, %r10
        jz      2f
    /* Find end of list of stacks and add current */
        movq    %r10, %rsi
1:      movq    Stack_handler(%rsi), %rcx
        movq    Handler_parent(%rcx), %rsi
        testq   %rsi, %rsi
        jnz     1b
        movq    Caml_state(current_stack), %rsi
        movq    %rsi, Handler_parent(%rcx)
        SWITCH_OCAML_STACKS
        jmp     *(%rbx)
2:      LEA_VAR(caml_exn_Continuation_already_taken, %rax)
        jmp LBL(caml_raise_exn)
CFI_ENDPROC
ENDFUNCTION(G(caml_resume))

/* Run a function on a new stack,
   then invoke either the value or exception handler */
FUNCTION(G(caml_runstack))
CFI_STARTPROC
        CFI_SIGNAL_FRAME
    /* %rax -> stack, %rbx -> fun, %rdi -> arg */
        andq    $-2, %rax       /* %rax = Ptr_val(%rax) */
    /* save old stack pointer and exception handler */
        movq    Caml_state(current_stack), %rcx
        movq    Caml_state(exn_handler), %r10
        movq    %rsp, Stack_sp(%rcx)
        movq    %r10, Stack_exception(%rcx)
    /* Load new stack pointer and set parent */
        movq    Stack_handler(%rax), %r11
        movq    %rcx, Handler_parent(%r11)
        movq    %rax, Caml_state(current_stack)
        movq    Stack_sp(%rax), %r11
    /* Create an exception handler on the target stack
       after 16byte DWARF & gc_regs block (which is unused here) */
        subq    $32, %r11
        leaq    LBL(fiber_exn_handler)(%rip), %r10
        movq    %r10, 8(%r11)
    /* link the previous exn_handler so that copying stacks works */
        movq    Stack_exception(%rax), %r10
        movq    %r10, 0(%r11)
        movq    %r11, Caml_state(exn_handler)
    /* Switch to the new stack */
        movq    %r11, %rsp
#ifdef ASM_CFI_SUPPORTED
        CFI_REMEMBER_STATE
        .cfi_escape DW_CFA_def_cfa_expression, 3+3+2, \
          DW_OP_breg + DW_REG_rsp, 32 /* exn */ + Handler_parent, DW_OP_deref,\
          DW_OP_plus_uconst, Stack_sp, DW_OP_deref,\
          DW_OP_plus_uconst, 8 /* ret addr */
#endif
        movq    %rdi, %rax /* first argument */
        callq   *(%rbx) /* closure in %rbx (second argument) */
LBL(frame_runstack):
        leaq    32(%rsp), %r11 /* SP with exn handler popped */
        movq    Handler_value(%r11), %rbx
1:      movq    Caml_state(current_stack), %rdi /* arg to caml_free_stack */
    /* restore parent stack and exn_handler into Caml_state */
        movq    Handler_parent(%r11), %r10
        movq    Stack_exception(%r10), %r11
        movq    %r10, Caml_state(current_stack)
        movq    %r11, Caml_state(exn_handler)
    /* free old stack by switching directly to c_stack; is a no-alloc call */
        movq    Stack_sp(%r10), %r13 /* saved across C call */
        CFI_RESTORE_STATE
        CFI_REMEMBER_STATE
        CFI_DEF_CFA_REGISTER(DW_REG_r13)
        movq    %rax, %r12 /* save %rax across C call */
        movq    Caml_state(c_stack), %rsp
        call    GCALL(caml_free_stack)
    /* switch directly to parent stack with correct return */
        movq    %r13, %rsp
        CFI_RESTORE_STATE
        movq    %r12, %rax

    /* Invoke handle_value (or handle_exn) */
        jmp     *(%rbx)
LBL(fiber_exn_handler):
        leaq    16(%rsp), %r11
        movq    Handler_exception(%r11), %rbx
        jmp     1b
CFI_ENDPROC
ENDFUNCTION(G(caml_runstack))

FUNCTION(G(caml_ml_array_bound_error))
CFI_STARTPROC
        LEA_VAR(caml_array_bound_error, %rax)
        jmp     LBL(caml_c_call)
CFI_ENDPROC
ENDFUNCTION(G(caml_ml_array_bound_error))

<<<<<<< HEAD
FUNCTION(G(caml_assert_stack_invariants))
CFI_STARTPROC
/*      CHECK_STACK_ALIGNMENT */
        movq	Caml_state(current_stack), %r11
        movq    %rsp, %r10
        subq    %r11, %r10      /* %r10: number of bytes left on stack */
        /* can be two words over: the return addresses */
        cmp     $((Stack_threshold_words + Stack_ctx_words - 2)*8), %r10
        jge     1f
        int3
1:      ret
CFI_ENDPROC
ENDFUNCTION(G(caml_assert_stack_invariants))

=======
        TEXT_SECTION(caml_system__code_end)
>>>>>>> 055f04d1
        .globl  G(caml_system__code_end)
G(caml_system__code_end):

        .data
        .globl  G(caml_system__frametable)
        .align  EIGHT_ALIGN
G(caml_system__frametable):
        .quad   2           /* three descriptors */
        .quad   LBL(108)    /* return address into callback */
        .value  -1          /* negative frame size => use callback link */
        .value  0           /* no roots here */
        .align  EIGHT_ALIGN
        .quad   LBL(frame_runstack)    /* return address into fiber_val_handler */
        .value  -1          /* negative frame size => use callback link */
        .value  0           /* no roots here */

#if defined(SYS_macosx)
        .literal16
#elif defined(SYS_mingw64) || defined(SYS_cygwin)
        .section .rdata,"dr"
#else
        .section    .rodata.cst16,"aM",@progbits,16
#endif
        .globl  G(caml_negf_mask)
        .align  SIXTEEN_ALIGN
G(caml_negf_mask):
        .quad   0x8000000000000000, 0
        .globl  G(caml_absf_mask)
        .align  SIXTEEN_ALIGN
G(caml_absf_mask):
        .quad   0x7FFFFFFFFFFFFFFF, 0xFFFFFFFFFFFFFFFF

#if defined(SYS_linux)
    /* Mark stack as non-executable, PR#4564 */
        .section .note.GNU-stack,"",%progbits
#endif<|MERGE_RESOLUTION|>--- conflicted
+++ resolved
@@ -58,7 +58,7 @@
 #define GREL(r) r@GOTPCREL
 #define GCALL(r) r@PLT
 #if defined(FUNCTION_SECTIONS)
-#define TEXT_SECTION(name) .section .text.caml.##name,"ax",%progbits
+#define TEXT_SECTION(name) .section .text.##name,"ax",%progbits
 #else
 #define TEXT_SECTION(name)
 #endif
@@ -327,7 +327,6 @@
 G(caml_hot__code_end):
 #endif
 
-<<<<<<< HEAD
 /* struct stack_info */
 #define Stack_sp                 0
 #define Stack_exception          8
@@ -348,11 +347,7 @@
 /* text section */
 /******************************************************************************/
 
-        .text
-
-=======
         TEXT_SECTION(caml_system__code_begin)
->>>>>>> 055f04d1
         .globl  G(caml_system__code_begin)
 G(caml_system__code_begin):
         ret  /* just one instruction, so that debuggers don't display
@@ -954,7 +949,6 @@
 CFI_ENDPROC
 ENDFUNCTION(G(caml_ml_array_bound_error))
 
-<<<<<<< HEAD
 FUNCTION(G(caml_assert_stack_invariants))
 CFI_STARTPROC
 /*      CHECK_STACK_ALIGNMENT */
@@ -969,9 +963,7 @@
 CFI_ENDPROC
 ENDFUNCTION(G(caml_assert_stack_invariants))
 
-=======
         TEXT_SECTION(caml_system__code_end)
->>>>>>> 055f04d1
         .globl  G(caml_system__code_end)
 G(caml_system__code_end):
 
