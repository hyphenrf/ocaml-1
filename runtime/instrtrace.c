/**************************************************************************/
/*                                                                        */
/*                                 OCaml                                  */
/*                                                                        */
/*             Xavier Leroy, projet Cristal, INRIA Rocquencourt           */
/*                                                                        */
/*   Copyright 1996 Institut National de Recherche en Informatique et     */
/*     en Automatique.                                                    */
/*                                                                        */
/*   All rights reserved.  This file is distributed under the terms of    */
/*   the GNU Lesser General Public License version 2.1, with the          */
/*   special exception on linking described in the file LICENSE.          */
/*                                                                        */
/**************************************************************************/

#define CAML_INTERNALS

/* Trace the instructions executed */

#ifdef DEBUG

#include <stdio.h>
#include <string.h>
#include <ctype.h>

#include "caml/instrtrace.h"
#include "caml/instruct.h"
#include "caml/misc.h"
#include "caml/mlvalues.h"
#include "caml/opnames.h"
#include "caml/prims.h"
#include "caml/fiber.h"
#include "caml/domain.h"
#include "caml/startup.h"

extern code_t caml_start_code;

__thread intnat caml_icount = 0;

void caml_stop_here () {}

char * caml_instr_string (code_t pc);

void caml_disasm_instr(code_t pc)
{
  char buf[256];
  char opbuf[128];
  int instr = *pc;
  snprintf(opbuf, sizeof(opbuf), "%6ld  %s", (long) (pc - caml_start_code),
           (instr < 0 || instr >= FIRST_UNIMPLEMENTED_OP) ?
             "???" : names_of_instructions[instr]);
  pc++;
  switch(instr) {
    /* Instructions with one integer operand */
  case PUSHACC: case ACC: case POP: case ASSIGN:
  case PUSHENVACC: case ENVACC: case PUSH_RETADDR: case APPLY:
  case APPTERM1: case APPTERM2: case APPTERM3: case RETURN:
  case GRAB: case PUSHGETGLOBAL: case GETGLOBAL: case SETGLOBAL:
  case PUSHATOM: case ATOM: case MAKEBLOCK1: case MAKEBLOCK2:
  case MAKEBLOCK3: case MAKEFLOATBLOCK:
  case GETFIELD: case GETMUTABLEFIELD: case SETFIELD:
  case GETFLOATFIELD: case SETFLOATFIELD:
  case BRANCH: case BRANCHIF: case BRANCHIFNOT: case PUSHTRAP:
  case CONSTINT: case PUSHCONSTINT: case OFFSETINT: case OFFSETREF:
  case OFFSETCLOSURE: case PUSHOFFSETCLOSURE:
  case RESUMETERM: case REPERFORMTERM:
    snprintf(buf, sizeof(buf), "%s %d\n", opbuf, pc[0]); break;
    /* Instructions with two operands */
  case APPTERM: case CLOSURE: case CLOSUREREC: case PUSHGETGLOBALFIELD:
  case GETGLOBALFIELD: case MAKEBLOCK:
  case BEQ: case BNEQ: case BLTINT: case BLEINT: case BGTINT: case BGEINT:
  case BULTINT: case BUGEINT:
    snprintf(buf, sizeof(buf), "%s %d, %d\n", opbuf, pc[0], pc[1]); break;
    /* Instructions with a C primitive as operand */
  case C_CALLN:
    snprintf(buf, sizeof(buf), "%s %d,", opbuf, pc[0]); pc++;
    /* fallthrough */
  case C_CALL1: case C_CALL2: case C_CALL3: case C_CALL4: case C_CALL5:
    if (pc[0] < 0 || pc[0] >= caml_prim_name_table.size)
      snprintf(buf, sizeof(buf), "%s unknown primitive %d\n", opbuf, pc[0]);
    else
      snprintf(buf, sizeof(buf), "%s %s\n", opbuf, (char *) caml_prim_name_table.contents[pc[0]]);
    break;
  case SWITCH:
<<<<<<< HEAD
    snprintf(buf, sizeof(buf), "%s ntag=%ld nint=%ld\n",
                 opbuf,
                 (unsigned long) pc[0] >> 16,
                 (unsigned long) pc[0] & 0xffff);
=======
    snprintf(buf, sizeof(buf), "SWITCH sz%#lx=%ld::ntag%lu nint%lu",
            (long) pc[0], (long) pc[0], (unsigned long) pc[0] >> 16,
            (unsigned long) pc[0] & 0xffff);
    break;
    /* Instructions with a C primitive as operand */
  case C_CALLN:
    snprintf(buf, sizeof(buf), "%s %d,", nam, pc[0]);
    pc++;
    /* fallthrough */
  case C_CALL1:
  case C_CALL2:
  case C_CALL3:
  case C_CALL4:
  case C_CALL5:
    if (pc[0] < 0 || pc[0] >= caml_prim_name_table.size)
      snprintf(buf, sizeof(buf), "%s unknown primitive %d", nam, pc[0]);
    else
      snprintf(buf, sizeof(buf), "%s %s",
               nam, (char *) caml_prim_name_table.contents[pc[0]]);
>>>>>>> 2f0f5597
    break;
  default:
    snprintf(buf, sizeof(buf), "%s\n", opbuf);
  }
  printf("[%02d] %s", Caml_state->id, buf);
  fflush (stdout);
}

void
caml_trace_value_file (value v, code_t prog, asize_t proglen, FILE * f)
{
  int i;
  fprintf (f, "%#" ARCH_INTNAT_PRINTF_FORMAT "x", v);
  if (!v)
    return;
  if (prog && v % sizeof (int) == 0
           && (code_t) v >= prog
           && (code_t) v < (code_t) ((char *) prog + proglen))
    fprintf (f, "=code@%ld", Pc_val(v) - prog);
  else if (Is_long (v))
    fprintf (f, "=long%" ARCH_INTNAT_PRINTF_FORMAT "d", Long_val (v));
  else if (Stack_base(Caml_state->current_stack) <= (value*)v &&
           (value*)v < Stack_high(Caml_state->current_stack))
    fprintf (f, "=stack_%ld",
             (long)((intnat*)Stack_high(Caml_state->current_stack)-(intnat*)v));
  else if (Is_block (v)) {
    int s = Wosize_val (v);
    int tg = Tag_val (v);
    int l = 0;
    switch (tg) {
    case Closure_tag:
      fprintf (f, "=closure[s%d,cod%ld]",
               s, (long) ((code_t) (Code_val (v)) - prog));
      goto displayfields;
    case String_tag:
      l = caml_string_length (v);
      fprintf (f, "=string[s%dL%d]'", s, l);
      for (i = 0; i < ((l>0x1f)?0x1f:l) ; i++) {
        if (isprint ((int) Byte (v, i)))
          putc (Byte (v, i), f);
        else
          putc ('?', f);
      };
      fprintf (f, "'");
      goto displayfields;
    case Double_tag:
      fprintf (f, "=float[s%d]=%g", s, Double_val (v));
      goto displayfields;
    case Double_array_tag:
      fprintf (f, "=floatarray[s%d]", s);
      for (i = 0; i < ((s>0xf)?0xf:s); i++)
        fprintf (f, " %g", Double_flat_field (v, i));
      goto displayfields;
    case Abstract_tag:
      fprintf (f, "=abstract[s%d]", s);
      goto displayfields;
    case Custom_tag:
      fprintf (f, "=custom[s%d]", s);
      goto displayfields;
    default:
      fprintf (f, "=block<T%d/s%d>", tg, s);
    displayfields:
      if (s > 0)
        fputs ("=(", f);
      for (i = 0; i < s; i++) {
        if (i > 20) {
          fputs ("....", f);
          break;
        };
        if (i > 0)
          putc (' ', f);
        fprintf (f, "%#" ARCH_INTNAT_PRINTF_FORMAT "x", Op_val (v)[i]);
      };
      if (s > 0)
        putc (')', f);
    };
  }
}

void
caml_trace_accu_sp_file (value accu, value * sp, code_t prog, asize_t proglen,
                         FILE * f)
{
  int i;
  value *p;
  fprintf (f, "accu=");
  caml_trace_value_file (accu, prog, proglen, f);
  fprintf (f, "\n sp=%#" ARCH_INTNAT_PRINTF_FORMAT "x @%ld:",
           (intnat) sp, (long) (Stack_high(Caml_state->current_stack) - sp));
  for (p = sp, i = 0;
       i < 12 + (1 << caml_params->trace_level) &&
         p < Stack_high(Caml_state->current_stack);
       p++, i++) {
    fprintf (f, "\n[%ld] ", (long) (Stack_high(Caml_state->current_stack) - p));
    caml_trace_value_file (*p, prog, proglen, f);
  };
  putc ('\n', f);
  fflush (f);
}

#endif /* DEBUG */<|MERGE_RESOLUTION|>--- conflicted
+++ resolved
@@ -23,14 +23,14 @@
 #include <string.h>
 #include <ctype.h>
 
+#include "caml/fiber.h"
+#include "caml/domain.h"
 #include "caml/instrtrace.h"
 #include "caml/instruct.h"
 #include "caml/misc.h"
 #include "caml/mlvalues.h"
 #include "caml/opnames.h"
 #include "caml/prims.h"
-#include "caml/fiber.h"
-#include "caml/domain.h"
 #include "caml/startup.h"
 
 extern code_t caml_start_code;
@@ -82,32 +82,10 @@
       snprintf(buf, sizeof(buf), "%s %s\n", opbuf, (char *) caml_prim_name_table.contents[pc[0]]);
     break;
   case SWITCH:
-<<<<<<< HEAD
-    snprintf(buf, sizeof(buf), "%s ntag=%ld nint=%ld\n",
+    snprintf(buf, sizeof(buf), "%s ntag=%lu nint=%lu\n",
                  opbuf,
                  (unsigned long) pc[0] >> 16,
                  (unsigned long) pc[0] & 0xffff);
-=======
-    snprintf(buf, sizeof(buf), "SWITCH sz%#lx=%ld::ntag%lu nint%lu",
-            (long) pc[0], (long) pc[0], (unsigned long) pc[0] >> 16,
-            (unsigned long) pc[0] & 0xffff);
-    break;
-    /* Instructions with a C primitive as operand */
-  case C_CALLN:
-    snprintf(buf, sizeof(buf), "%s %d,", nam, pc[0]);
-    pc++;
-    /* fallthrough */
-  case C_CALL1:
-  case C_CALL2:
-  case C_CALL3:
-  case C_CALL4:
-  case C_CALL5:
-    if (pc[0] < 0 || pc[0] >= caml_prim_name_table.size)
-      snprintf(buf, sizeof(buf), "%s unknown primitive %d", nam, pc[0]);
-    else
-      snprintf(buf, sizeof(buf), "%s %s",
-               nam, (char *) caml_prim_name_table.contents[pc[0]]);
->>>>>>> 2f0f5597
     break;
   default:
     snprintf(buf, sizeof(buf), "%s\n", opbuf);
