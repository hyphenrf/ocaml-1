--- conflicted
+++ resolved
@@ -657,24 +657,6 @@
 | ({pat_desc = Tpat_array(_)},_) :: _ -> false
 | ({pat_desc = Tpat_lazy(_)},_) :: _ -> true
 | _ -> fatal_error "Parmatch.full_match"
-
-<<<<<<< HEAD
-let full_match_gadt env = match env with
-  | ({pat_desc = Tpat_construct(_,c,_);pat_type=typ},_) :: _ ->
-    List.length env = c.cstr_consts + c.cstr_nonconsts
-  | _ -> true
-=======
-let extendable_match env = match env with
-| ({pat_desc=Tpat_construct(_,{cstr_tag=(Cstr_constant _|Cstr_block _)},_)}
-     as p,_) :: _ ->
-    let path = get_type_path p.pat_type p.pat_env in
-    not
-      (Path.same path Predef.path_bool ||
-      Path.same path Predef.path_list ||
-      Path.same path Predef.path_option)
-| _ -> false
-
->>>>>>> e34f40ad
 
 let should_extend ext env = match ext with
 | None -> false
@@ -1761,7 +1743,7 @@
     (ps, constrs, labels)
 end
 
-<<<<<<< HEAD
+
 (* Whether the counter-example contains an extension pattern *)
 let contains_extension pat =
   let r = ref false in
@@ -1770,14 +1752,14 @@
         r := true
     | p -> Typedtree.iter_pattern_desc loop p.pat_desc
   in loop pat; !r
-=======
+
+(* Build an untyped or-pattern from its expected type *)
 let ppat_of_type env ty =
   match pats_of_type env ty with
     [{pat_desc = Tpat_any}] ->
       (Conv.mkpat Parsetree.Ppat_any, Hashtbl.create 0, Hashtbl.create 0)
   | pats ->
       Conv.conv (orify_many pats)
->>>>>>> e34f40ad
 
 let do_check_partial ?pred exhaust loc casel pss = match pss with
 | [] ->
