(**************************************************************************)
(*                                                                        *)
(*                                 OCaml                                  *)
(*                                                                        *)
(*             Xavier Leroy, projet Cristal, INRIA Rocquencourt           *)
(*                                                                        *)
(*   Copyright 1996 Institut National de Recherche en Informatique et     *)
(*     en Automatique.                                                    *)
(*                                                                        *)
(*   All rights reserved.  This file is distributed under the terms of    *)
(*   the GNU Lesser General Public License version 2.1, with the          *)
(*   special exception on linking described in the file LICENSE.          *)
(*                                                                        *)
(**************************************************************************)

(* Selection of pseudo-instructions, assignment of pseudo-registers,
   sequentialization. *)

open Cmm
open Reg
open Mach

module Int = Numbers.Int
module V = Backend_var
module VP = Backend_var.With_provenance

type environment =
  { vars : (Reg.t array * Backend_var.Provenance.t option) V.Map.t;
    static_exceptions : Reg.t array list Int.Map.t;
    (** Which registers must be populated when jumping to the given
        handler. *)
  }

let env_add var regs env =
  let provenance = VP.provenance var in
  let var = VP.var var in
  { env with vars = V.Map.add var (regs, provenance) env.vars }

let env_add_static_exception id v env =
  { env with static_exceptions = Int.Map.add id v env.static_exceptions }

let env_find id env =
  let regs, _provenance = V.Map.find id env.vars in
  regs

let env_find_static_exception id env =
  Int.Map.find id env.static_exceptions

let env_empty = {
  vars = V.Map.empty;
  static_exceptions = Int.Map.empty;
}

(* Infer the type of the result of an operation *)

let oper_result_type = function
    Capply ty -> ty
  | Cextcall(_s, ty, _alloc, _) -> ty
  | Cload {memory_chunk} ->
      begin match memory_chunk with
      | Word_val -> typ_val
      | Single | Double | Double_u -> typ_float
      | _ -> typ_int
      end
  | Cloadmut _ -> typ_val
  | Calloc -> typ_val
  | Cstore (_c, _) -> typ_void
  | Cpoll -> typ_void
  | Caddi | Csubi | Cmuli | Cmulhi | Cdivi | Cmodi |
    Cand | Cor | Cxor | Clsl | Clsr | Casr |
    Ccmpi _ | Ccmpa _ | Ccmpf _ -> typ_int
  | Caddv -> typ_val
  | Cadda -> typ_addr
  | Cnegf | Cabsf | Caddf | Csubf | Cmulf | Cdivf -> typ_float
  | Cfloatofint -> typ_float
  | Cintoffloat -> typ_int
  | Craise _ -> typ_void
  | Ccheckbound -> typ_void

(* Infer the size in bytes of the result of an expression whose evaluation
   may be deferred (cf. [emit_parts]). *)

let size_expr (env:environment) exp =
  let rec size localenv = function
      Cconst_int _ | Cconst_natint _ -> Arch.size_int
    | Cconst_symbol _ | Cconst_pointer _ | Cconst_natpointer _ ->
        Arch.size_addr
    | Cconst_float _ -> Arch.size_float
    | Cblockheader _ -> Arch.size_int
    | Cvar id ->
        begin try
          V.Map.find id localenv
        with Not_found ->
        try
          let regs = env_find id env in
          size_machtype (Array.map (fun r -> r.typ) regs)
        with Not_found ->
          Misc.fatal_error("Selection.size_expr: unbound var " ^
                           V.unique_name id)
        end
    | Ctuple el ->
        List.fold_right (fun e sz -> size localenv e + sz) el 0
    | Cop(op, _, _) ->
        size_machtype(oper_result_type op)
    | Clet(id, arg, body) ->
        size (V.Map.add (VP.var id) (size localenv arg) localenv) body
    | Csequence(_e1, e2) ->
        size localenv e2
    | _ ->
        Misc.fatal_error "Selection.size_expr"
  in size V.Map.empty exp

(* Swap the two arguments of an integer comparison *)

let swap_intcomp = function
    Isigned cmp -> Isigned(swap_integer_comparison cmp)
  | Iunsigned cmp -> Iunsigned(swap_integer_comparison cmp)

(* Naming of registers *)

let all_regs_anonymous rv =
  try
    for i = 0 to Array.length rv - 1 do
      if not (Reg.anonymous rv.(i)) then raise Exit
    done;
    true
  with Exit ->
    false

let name_regs id rv =
  let id = VP.var id in
  if Array.length rv = 1 then
    rv.(0).raw_name <- Raw_name.create_from_var id
  else
    for i = 0 to Array.length rv - 1 do
      rv.(i).raw_name <- Raw_name.create_from_var id;
      rv.(i).part <- Some i
    done

(* "Join" two instruction sequences, making sure they return their results
   in the same registers. *)

let join env opt_r1 seq1 opt_r2 seq2 =
  match (opt_r1, opt_r2) with
    (None, _) -> opt_r2
  | (_, None) -> opt_r1
  | (Some r1, Some r2) ->
      let l1 = Array.length r1 in
      assert (l1 = Array.length r2);
      let r = Array.make l1 Reg.dummy in
      for i = 0 to l1-1 do
        if Reg.anonymous r1.(i)
          && Cmm.ge_component r1.(i).typ r2.(i).typ
        then begin
          r.(i) <- r1.(i);
          seq2#insert_move env r2.(i) r1.(i)
        end else if Reg.anonymous r2.(i)
          && Cmm.ge_component r2.(i).typ r1.(i).typ
        then begin
          r.(i) <- r2.(i);
          seq1#insert_move env r1.(i) r2.(i)
        end else begin
          let typ = Cmm.lub_component r1.(i).typ r2.(i).typ in
          r.(i) <- Reg.create typ;
          seq1#insert_move env r1.(i) r.(i);
          seq2#insert_move env r2.(i) r.(i)
        end
      done;
      Some r

(* Same, for N branches *)

let join_array env rs =
  let some_res = ref None in
  for i = 0 to Array.length rs - 1 do
    let (r, _) = rs.(i) in
    match r with
    | None -> ()
    | Some r ->
      match !some_res with
      | None -> some_res := Some (r, Array.map (fun r -> r.typ) r)
      | Some (r', types) ->
        let types =
          Array.map2 (fun r typ -> Cmm.lub_component r.typ typ) r types
        in
        some_res := Some (r', types)
  done;
  match !some_res with
    None -> None
  | Some (template, types) ->
      let size_res = Array.length template in
      let res = Array.make size_res Reg.dummy in
      for i = 0 to size_res - 1 do
        res.(i) <- Reg.create types.(i)
      done;
      for i = 0 to Array.length rs - 1 do
        let (r, s) = rs.(i) in
        match r with
          None -> ()
        | Some r -> s#insert_moves env r res
      done;
      Some res

(* Name of function being compiled *)
let current_function_name = ref ""

module Effect = struct
  type t =
    | None
    | Raise
    | Arbitrary

  let join t1 t2 =
    match t1, t2 with
    | None, t2 -> t2
    | t1, None -> t1
    | Raise, Raise -> Raise
    | Arbitrary, _ | _, Arbitrary -> Arbitrary

  let pure = function
    | None -> true
    | Raise | Arbitrary -> false
end

module Coeffect = struct
  type t =
    | None
    | Read_mutable
    | Arbitrary

  let join t1 t2 =
    match t1, t2 with
    | None, t2 -> t2
    | t1, None -> t1
    | Read_mutable, Read_mutable -> Read_mutable
    | Arbitrary, _ | _, Arbitrary -> Arbitrary

  let copure = function
    | None -> true
    | Read_mutable | Arbitrary -> false
end

module Effect_and_coeffect : sig
  type t

  val none : t
  val arbitrary : t

  val effect_ : t -> Effect.t
  val coeffect : t -> Coeffect.t

  val pure_and_copure : t -> bool

  val effect_only : Effect.t -> t
  val coeffect_only : Coeffect.t -> t

  val join : t -> t -> t
  val join_list_map : 'a list -> ('a -> t) -> t
end = struct
  type t = Effect.t * Coeffect.t

  let none = Effect.None, Coeffect.None
  let arbitrary = Effect.Arbitrary, Coeffect.Arbitrary

  let effect_ (e, _ce) = e
  let coeffect (_e, ce) = ce

  let pure_and_copure (e, ce) = Effect.pure e && Coeffect.copure ce

  let effect_only e = e, Coeffect.None
  let coeffect_only ce = Effect.None, ce

  let join (e1, ce1) (e2, ce2) =
    Effect.join e1 e2, Coeffect.join ce1 ce2

  let join_list_map xs f =
    match xs with
    | [] -> none
    | x::xs -> List.fold_left (fun acc x -> join acc (f x)) (f x) xs
end

(* The default instruction selection class *)

class virtual selector_generic = object (self)

(* A syntactic criterion used in addition to judgements about (co)effects as
   to whether the evaluation of a given expression may be deferred by
   [emit_parts].  This criterion is a property of the instruction selection
   algorithm in this file rather than a property of the Cmm language.
*)
method is_simple_expr = function
    Cconst_int _ -> true
  | Cconst_natint _ -> true
  | Cconst_float _ -> true
  | Cconst_symbol _ -> true
  | Cconst_pointer _ -> true
  | Cconst_natpointer _ -> true
  | Cblockheader _ -> true
  | Cvar _ -> true
  | Ctuple el -> List.for_all self#is_simple_expr el
  | Clet(_id, arg, body) -> self#is_simple_expr arg && self#is_simple_expr body
  | Cphantom_let(_var, _defining_expr, body) -> self#is_simple_expr body
  | Csequence(e1, e2) -> self#is_simple_expr e1 && self#is_simple_expr e2
  | Cop(op, args, _) ->
      begin match op with
        (* The following may have side effects *)
      | Capply _ | Cextcall _ | Cloadmut _ | Cpoll | Calloc | Cstore _ | Craise _ -> false
        (* The remaining operations are simple if their args are *)
      | Cload _ | Caddi | Csubi | Cmuli | Cmulhi | Cdivi | Cmodi | Cand | Cor
      | Cxor | Clsl | Clsr | Casr | Ccmpi _ | Caddv | Cadda | Ccmpa _ | Cnegf
      | Cabsf | Caddf | Csubf | Cmulf | Cdivf | Cfloatofint | Cintoffloat
      | Ccmpf _ | Ccheckbound -> List.for_all self#is_simple_expr args
      end
  | Cassign _ | Cifthenelse _ | Cswitch _ | Ccatch _ | Cexit _
  | Ctrywith _ -> false

(* Analyses the effects and coeffects of an expression.  This is used across
   a whole list of expressions with a view to determining which expressions
   may have their evaluation deferred.  The result of this function, modulo
   target-specific judgements if the [effects_of] method is overridden, is a
   property of the Cmm language rather than anything particular about the
   instruction selection algorithm in this file.

   In the case of e.g. an OCaml function call, the arguments whose evaluation
   cannot be deferred (cf. [emit_parts], below) are computed in right-to-left
   order first with their results going into temporaries, then the block is
   allocated, then the remaining arguments are evaluated before being
   combined with the temporaries. *)
method effects_of exp =
  let module EC = Effect_and_coeffect in
  match exp with
  | Cconst_int _ | Cconst_natint _ | Cconst_float _ | Cconst_symbol _
  | Cconst_pointer _ | Cconst_natpointer _ | Cblockheader _
  | Cvar _ -> EC.none
  | Ctuple el -> EC.join_list_map el self#effects_of
  | Clet (_id, arg, body) ->
    EC.join (self#effects_of arg) (self#effects_of body)
  | Cphantom_let (_var, _defining_expr, body) -> self#effects_of body
  | Csequence (e1, e2) ->
    EC.join (self#effects_of e1) (self#effects_of e2)
  | Cifthenelse (cond, ifso, ifnot) ->
    EC.join (self#effects_of cond)
      (EC.join (self#effects_of ifso) (self#effects_of ifnot))
  | Cop (op, args, _) ->
    let from_op =
      match op with
      | Capply _ | Cextcall _ -> EC.arbitrary
      | Cpoll | Calloc -> EC.none
      | Cstore _ -> EC.effect_only Effect.Arbitrary
      | Craise _ | Ccheckbound -> EC.effect_only Effect.Raise
      | Cload {mutability = Asttypes.Immutable} -> EC.none
      | Cloadmut _ | Cload {mutability = Asttypes.Mutable} ->
          EC.coeffect_only Coeffect.Read_mutable
      | Caddi | Csubi | Cmuli | Cmulhi | Cdivi | Cmodi | Cand | Cor | Cxor
      | Clsl | Clsr | Casr | Ccmpi _ | Caddv | Cadda | Ccmpa _ | Cnegf | Cabsf
      | Caddf | Csubf | Cmulf | Cdivf | Cfloatofint | Cintoffloat | Ccmpf _ ->
        EC.none
    in
    EC.join from_op (EC.join_list_map args self#effects_of)
  | Cassign _ | Cswitch _ | Ccatch _ | Cexit _ | Ctrywith _ ->
    EC.arbitrary

(* Says whether an integer constant is a suitable immediate argument *)

method virtual is_immediate : int -> bool

(* Selection of addressing modes *)

method virtual select_addressing :
  Cmm.memory_chunk -> Cmm.expression -> Arch.addressing_mode * Cmm.expression

(* Default instruction selection for stores (of words) *)

method select_store is_assign addr arg =
  (Istore(Word_val, addr, is_assign), arg)

(* call marking methods, documented in selectgen.mli *)

method mark_call =
  Proc.contains_calls := true

method mark_tailcall = ()

method mark_c_tailcall = ()

method mark_instr = function
  | Iop (Icall_ind _ | Icall_imm _ | Iextcall _) ->
      self#mark_call
  | Iop (Itailcall_ind _ | Itailcall_imm _) ->
      self#mark_tailcall
  | Iop (Ialloc _) ->
      self#mark_call (* caml_alloc*, caml_garbage_collection *)
  | Iop (Iintop (Icheckbound _) | Iintop_imm(Icheckbound _, _)) ->
      self#mark_c_tailcall (* caml_ml_array_bound_error *)
  | Iraise raise_kind ->
    begin match raise_kind with
      | Lambda.Raise_notrace -> ()
      | Lambda.Raise_regular | Lambda.Raise_reraise ->
          (* PR#6239 *)
        (* caml_stash_backtrace; we #mark_call rather than
           #mark_c_tailcall to get a good stack backtrace *)
          self#mark_call
    end
  | Itrywith _ ->
    self#mark_call
  | _ -> ()

(* Default instruction selection for operators *)

method select_allocation bytes =
  Ialloc { bytes; spacetime_index = 0; label_after_call_gc = None; }
method select_allocation_args _env = [| |]

method select_checkbound () =
  Icheckbound { spacetime_index = 0; label_after_error = None; }
method select_checkbound_extra_args () = []

method select_operation op args _dbg =
  match (op, args) with
  | (Capply _, Cconst_symbol func :: rem) ->
    let label_after = Cmm.new_label () in
    (Icall_imm { func; label_after; }, rem)
  | (Capply _, _) ->
    let label_after = Cmm.new_label () in
    (Icall_ind { label_after; }, args)
  | (Cextcall(func, _ty, alloc, label_after), _) ->
    let label_after =
      match label_after with
      | None -> Cmm.new_label ()
      | Some label_after -> label_after
    in
    Iextcall { func; alloc; label_after; stack_ofs = -1}, args
  | (Cload {memory_chunk}, [arg]) ->
      let (addr, eloc) = self#select_addressing memory_chunk arg in
      (Iload(memory_chunk, addr), [eloc])
  | (Cloadmut _, _) -> (Iloadmut, args)
  | (Cstore (chunk, init), [arg1; arg2]) ->
      let (addr, eloc) = self#select_addressing chunk arg1 in
      let is_assign =
        match init with
        | Lambda.Root_initialization -> false
        | Lambda.Heap_initialization -> false
        | Lambda.Assignment -> true
      in
      if chunk = Word_int || chunk = Word_val then begin
        let (op, newarg2) = self#select_store is_assign addr arg2 in
        (op, [newarg2; eloc])
      end else begin
        (Istore(chunk, addr, is_assign), [arg2; eloc])
        (* Inversion addr/datum in Istore *)
      end
  | (Cpoll, _) -> Ipoll, args
  | (Calloc, _) -> (self#select_allocation 0), args
  | (Caddi, _) -> self#select_arith_comm Iadd args
  | (Csubi, _) -> self#select_arith Isub args
  | (Cmuli, _) -> self#select_arith_comm Imul args
  | (Cmulhi, _) -> self#select_arith_comm Imulh args
  | (Cdivi, _) -> (Iintop Idiv, args)
  | (Cmodi, _) -> (Iintop Imod, args)
  | (Cand, _) -> self#select_arith_comm Iand args
  | (Cor, _) -> self#select_arith_comm Ior args
  | (Cxor, _) -> self#select_arith_comm Ixor args
  | (Clsl, _) -> self#select_shift Ilsl args
  | (Clsr, _) -> self#select_shift Ilsr args
  | (Casr, _) -> self#select_shift Iasr args
  | (Ccmpi comp, _) -> self#select_arith_comp (Isigned comp) args
  | (Caddv, _) -> self#select_arith_comm Iadd args
  | (Cadda, _) -> self#select_arith_comm Iadd args
  | (Ccmpa comp, _) -> self#select_arith_comp (Iunsigned comp) args
  | (Cnegf, _) -> (Inegf, args)
  | (Cabsf, _) -> (Iabsf, args)
  | (Caddf, _) -> (Iaddf, args)
  | (Csubf, _) -> (Isubf, args)
  | (Cmulf, _) -> (Imulf, args)
  | (Cdivf, _) -> (Idivf, args)
  | (Cfloatofint, _) -> (Ifloatofint, args)
  | (Cintoffloat, _) -> (Iintoffloat, args)
  | (Ccheckbound, _) ->
    let extra_args = self#select_checkbound_extra_args () in
    let op = self#select_checkbound () in
    self#select_arith op (args @ extra_args)
  | _ -> Misc.fatal_error "Selection.select_oper"

method private select_arith_comm op = function
    [arg; Cconst_int n] when self#is_immediate n ->
      (Iintop_imm(op, n), [arg])
  | [arg; Cconst_pointer n] when self#is_immediate n ->
      (Iintop_imm(op, n), [arg])
  | [Cconst_int n; arg] when self#is_immediate n ->
      (Iintop_imm(op, n), [arg])
  | [Cconst_pointer n; arg] when self#is_immediate n ->
      (Iintop_imm(op, n), [arg])
  | args ->
      (Iintop op, args)

method private select_arith op = function
    [arg; Cconst_int n] when self#is_immediate n ->
      (Iintop_imm(op, n), [arg])
  | [arg; Cconst_pointer n] when self#is_immediate n ->
      (Iintop_imm(op, n), [arg])
  | args ->
      (Iintop op, args)

method private select_shift op = function
    [arg; Cconst_int n] when n >= 0 && n < Arch.size_int * 8 ->
      (Iintop_imm(op, n), [arg])
  | args ->
      (Iintop op, args)

method private select_arith_comp cmp = function
    [arg; Cconst_int n] when self#is_immediate n ->
      (Iintop_imm(Icomp cmp, n), [arg])
  | [arg; Cconst_pointer n] when self#is_immediate n ->
      (Iintop_imm(Icomp cmp, n), [arg])
  | [Cconst_int n; arg] when self#is_immediate n ->
      (Iintop_imm(Icomp(swap_intcomp cmp), n), [arg])
  | [Cconst_pointer n; arg] when self#is_immediate n ->
      (Iintop_imm(Icomp(swap_intcomp cmp), n), [arg])
  | args ->
      (Iintop(Icomp cmp), args)

(* Instruction selection for conditionals *)

method select_condition = function
    Cop(Ccmpi cmp, [arg1; Cconst_int n], _) when self#is_immediate n ->
      (Iinttest_imm(Isigned cmp, n), arg1)
  | Cop(Ccmpi cmp, [Cconst_int n; arg2], _) when self#is_immediate n ->
      (Iinttest_imm(Isigned(swap_integer_comparison cmp), n), arg2)
  | Cop(Ccmpi cmp, [arg1; Cconst_pointer n], _) when self#is_immediate n ->
      (Iinttest_imm(Isigned cmp, n), arg1)
  | Cop(Ccmpi cmp, [Cconst_pointer n; arg2], _) when self#is_immediate n ->
      (Iinttest_imm(Isigned(swap_integer_comparison cmp), n), arg2)
  | Cop(Ccmpi cmp, args, _) ->
      (Iinttest(Isigned cmp), Ctuple args)
  | Cop(Ccmpa cmp, [arg1; Cconst_pointer n], _) when self#is_immediate n ->
      (Iinttest_imm(Iunsigned cmp, n), arg1)
  | Cop(Ccmpa cmp, [arg1; Cconst_int n], _) when self#is_immediate n ->
      (Iinttest_imm(Iunsigned cmp, n), arg1)
  | Cop(Ccmpa cmp, [Cconst_pointer n; arg2], _) when self#is_immediate n ->
      (Iinttest_imm(Iunsigned(swap_integer_comparison cmp), n), arg2)
  | Cop(Ccmpa cmp, [Cconst_int n; arg2], _) when self#is_immediate n ->
      (Iinttest_imm(Iunsigned(swap_integer_comparison cmp), n), arg2)
  | Cop(Ccmpa cmp, args, _) ->
      (Iinttest(Iunsigned cmp), Ctuple args)
  | Cop(Ccmpf cmp, args, _) ->
      (Ifloattest cmp, Ctuple args)
  | Cop(Cand, [arg; Cconst_int 1], _) ->
      (Ioddtest, arg)
  | arg ->
      (Itruetest, arg)

(* Return an array of fresh registers of the given type.
   Normally implemented as Reg.createv, but some
   ports (e.g. Arm) can override this definition to store float values
   in pairs of integer registers. *)

method regs_for tys = Reg.createv tys

(* Buffering of instruction sequences *)

val mutable instr_seq = dummy_instr

method insert_debug _env desc dbg arg res =
  instr_seq <- instr_cons_debug desc arg res dbg instr_seq

method insert _env desc arg res =
  instr_seq <- instr_cons desc arg res instr_seq

method extract_core ~end_instr =
  let rec extract res i =
    if i == dummy_instr
    then res
    else extract {i with next = res} i.next in
  extract end_instr instr_seq

method extract =
  self#extract_core ~end_instr:(end_instr ())

(* Insert a sequence of moves from one pseudoreg set to another. *)

method insert_move env src dst =
  if src.stamp <> dst.stamp then
    self#insert env (Iop Imove) [|src|] [|dst|]

method insert_moves env src dst =
  for i = 0 to min (Array.length src) (Array.length dst) - 1 do
    self#insert_move env src.(i) dst.(i)
  done

(* Adjust the types of destination pseudoregs for a [Cassign] assignment.
   The type inferred at [let] binding might be [Int] while we assign
   something of type [Val] (PR#6501). *)

method adjust_type src dst =
  let ts = src.typ and td = dst.typ in
  if ts <> td then
    match ts, td with
    | Val, Int -> dst.typ <- Val
    | Int, Val -> ()
    | _, _ -> Misc.fatal_error("Selection.adjust_type: bad assignment to "
                               ^ Reg.name dst)

method adjust_types src dst =
  for i = 0 to min (Array.length src) (Array.length dst) - 1 do
    self#adjust_type src.(i) dst.(i)
  done

(* Insert moves and stack offsets for function arguments and results *)

method insert_move_args env arg loc stacksize =
  if stacksize <> 0 then begin
    self#insert env (Iop(Istackoffset stacksize)) [||] [||]
  end;
  self#insert_moves env arg loc

method insert_move_results env loc res stacksize =
  if stacksize <> 0 then begin
    self#insert env (Iop(Istackoffset(-stacksize))) [||] [||]
  end;
  self#insert_moves env loc res

(* Add an Iop opcode. Can be overridden by processor description
   to insert moves before and after the operation, i.e. for two-address
   instructions, or instructions using dedicated registers. *)

method insert_op_debug env op dbg rs rd =
  self#insert_debug env (Iop op) dbg rs rd;
  rd

method insert_op env op rs rd =
  self#insert_op_debug env op Debuginfo.none rs rd

method emit_blockheader env n _dbg =
  let r = self#regs_for typ_int in
  Some(self#insert_op env (Iconst_int n) [||] r)

method about_to_emit_call _env _insn _arg = None

(* Prior to a function call, update the Spacetime node hole pointer hard
   register. *)

method private maybe_emit_spacetime_move env ~spacetime_reg =
  Misc.Stdlib.Option.iter (fun reg ->
      self#insert_moves env reg [| Proc.loc_spacetime_node_hole |])
    spacetime_reg

(* Add the instructions for the given expression
   at the end of the self sequence *)

method emit_expr (env:environment) exp =
  match exp with
    Cconst_int n ->
      let r = self#regs_for typ_int in
      Some(self#insert_op env (Iconst_int(Nativeint.of_int n)) [||] r)
  | Cconst_natint n ->
      let r = self#regs_for typ_int in
      Some(self#insert_op env (Iconst_int n) [||] r)
  | Cconst_float n ->
      let r = self#regs_for typ_float in
      Some(self#insert_op env (Iconst_float (Int64.bits_of_float n)) [||] r)
  | Cconst_symbol n ->
      let r = self#regs_for typ_val in
      Some(self#insert_op env (Iconst_symbol n) [||] r)
  | Cconst_pointer n ->
      let r = self#regs_for typ_val in  (* integer as Caml value *)
      Some(self#insert_op env (Iconst_int(Nativeint.of_int n)) [||] r)
  | Cconst_natpointer n ->
      let r = self#regs_for typ_val in  (* integer as Caml value *)
      Some(self#insert_op env (Iconst_int n) [||] r)
  | Cblockheader(n, dbg) ->
      self#emit_blockheader env n dbg
  | Cvar v ->
      begin try
        Some(env_find v env)
      with Not_found ->
        Misc.fatal_error("Selection.emit_expr: unbound var " ^ V.unique_name v)
      end
  | Clet(v, e1, e2) ->
      begin match self#emit_expr env e1 with
        None -> None
      | Some r1 -> self#emit_expr (self#bind_let env v r1) e2
      end
  | Cphantom_let (_var, _defining_expr, body) ->
      self#emit_expr env body
  | Cassign(v, e1) ->
      let rv =
        try
          env_find v env
        with Not_found ->
          Misc.fatal_error ("Selection.emit_expr: unbound var " ^ V.name v) in
      begin match self#emit_expr env e1 with
        None -> None
      | Some r1 ->
          self#adjust_types r1 rv; self#insert_moves env r1 rv; Some [||]
      end
  | Ctuple [] ->
      Some [||]
  | Ctuple exp_list ->
      begin match self#emit_parts_list env exp_list with
        None -> None
      | Some(simple_list, ext_env) ->
          Some(self#emit_tuple ext_env simple_list)
      end
  | Cop(Craise k, [arg], dbg) ->
      begin match self#emit_expr env arg with
        None -> None
      | Some r1 ->
          let rd = [|Proc.loc_exn_bucket|] in
          self#insert env (Iop Imove) r1 rd;
          self#insert_debug env  (Iraise k) dbg rd [||];
          None
      end
  | Cop(Ccmpf _, _, _) ->
      self#emit_expr env (Cifthenelse(exp, Cconst_int 1, Cconst_int 0))
  | Cop(op, args, dbg) ->
      begin match self#emit_parts_list env args with
        None -> None
      | Some(simple_args, env) ->
          let ty = oper_result_type op in
          let (new_op, new_args) = self#select_operation op simple_args dbg in
          match new_op with
            Icall_ind _ ->
              let r1 = self#emit_tuple env new_args in
              let rarg = Array.sub r1 1 (Array.length r1 - 1) in
              let rd = self#regs_for ty in
              let (loc_arg, stack_ofs) = Proc.loc_arguments rarg in
              let loc_res = Proc.loc_results rd in
              let spacetime_reg =
                self#about_to_emit_call env (Iop new_op) [| r1.(0) |]
              in
              self#insert_move_args env rarg loc_arg stack_ofs;
              self#maybe_emit_spacetime_move env ~spacetime_reg;
              self#insert_debug env (Iop new_op) dbg
                          (Array.append [|r1.(0)|] loc_arg) loc_res;
              self#insert_move_results env loc_res rd stack_ofs;
              Some rd
          | Icall_imm _ ->
              let r1 = self#emit_tuple env new_args in
              let rd = self#regs_for ty in
              let (loc_arg, stack_ofs) = Proc.loc_arguments r1 in
              let loc_res = Proc.loc_results rd in
              let spacetime_reg =
                self#about_to_emit_call env (Iop new_op) [| |]
              in
              self#insert_move_args env r1 loc_arg stack_ofs;
              self#maybe_emit_spacetime_move env ~spacetime_reg;
              self#insert_debug env (Iop new_op) dbg loc_arg loc_res;
              self#insert_move_results env loc_res rd stack_ofs;
              Some rd
          | Iextcall r ->
              let spacetime_reg =
                self#about_to_emit_call env (Iop new_op) [| |]
              in
              let (loc_arg, stack_ofs) = self#emit_extcall_args env new_args in
              self#maybe_emit_spacetime_move env ~spacetime_reg;
              let rd = self#regs_for ty in
              let loc_res =
<<<<<<< HEAD
                self#insert_op_debug (Iextcall {r with stack_ofs = stack_ofs}) dbg
=======
                self#insert_op_debug env new_op dbg
>>>>>>> 0bd539ae
                  loc_arg (Proc.loc_external_results rd) in
              self#insert_move_results env loc_res rd stack_ofs;
              Some rd
          | Ialloc { bytes = _; spacetime_index; label_after_call_gc; } ->
              let rd = self#regs_for typ_val in
              let bytes = size_expr env (Ctuple new_args) in
              let op =
                Ialloc { bytes; spacetime_index; label_after_call_gc; }
              in
              let args = self#select_allocation_args env in
              self#insert_debug env (Iop op) dbg args rd;
              self#emit_stores env new_args rd;
              Some rd
          | op ->
              let r1 = self#emit_tuple env new_args in
              let rd = self#regs_for ty in
              Some (self#insert_op_debug env op dbg r1 rd)
      end
  | Csequence(e1, e2) ->
      begin match self#emit_expr env e1 with
        None -> None
      | Some _ -> self#emit_expr env e2
      end
  | Cifthenelse(econd, eif, eelse) ->
      let (cond, earg) = self#select_condition econd in
      begin match self#emit_expr env earg with
        None -> None
      | Some rarg ->
          let (rif, sif) = self#emit_sequence env eif in
          let (relse, selse) = self#emit_sequence env eelse in
          let r = join env rif sif relse selse in
          self#insert env (Iifthenelse(cond, sif#extract, selse#extract))
                      rarg [||];
          r
      end
  | Cswitch(esel, index, ecases, _dbg) ->
      begin match self#emit_expr env esel with
        None -> None
      | Some rsel ->
          let rscases = Array.map (self#emit_sequence env) ecases in
          let r = join_array env rscases in
          self#insert env (Iswitch(index,
                                   Array.map (fun (_, s) -> s#extract) rscases))
                      rsel [||];
          r
      end
  | Ccatch(_, [], e1) ->
      self#emit_expr env e1
  | Ccatch(rec_flag, handlers, body) ->
      let handlers =
        List.map (fun (nfail, ids, e2) ->
            let rs =
              List.map
                (fun (id, typ) ->
                  let r = self#regs_for typ in name_regs id r; r)
                ids in
            (nfail, ids, rs, e2))
          handlers
      in
      let env =
        (* Since the handlers may be recursive, and called from the body,
           the same environment is used for translating both the handlers and
           the body. *)
        List.fold_left (fun env (nfail, _ids, rs, _e2) ->
            env_add_static_exception nfail rs env)
          env handlers
      in
      let (r_body, s_body) = self#emit_sequence env body in
      let translate_one_handler (nfail, ids, rs, e2) =
        assert(List.length ids = List.length rs);
        let new_env =
          List.fold_left (fun env ((id, _typ), r) -> env_add id r env)
            env (List.combine ids rs)
        in
        let (r, s) = self#emit_sequence new_env e2 in
        (nfail, (r, s))
      in
      let l = List.map translate_one_handler handlers in
      let a = Array.of_list ((r_body, s_body) :: List.map snd l) in
      let r = join_array env a in
      let aux (nfail, (_r, s)) = (nfail, s#extract) in
      self#insert env (Icatch (rec_flag, List.map aux l, s_body#extract))
        [||] [||];
      r
  | Cexit (nfail,args) ->
      begin match self#emit_parts_list env args with
        None -> None
      | Some (simple_list, ext_env) ->
          let src = self#emit_tuple ext_env simple_list in
          let dest_args =
            try env_find_static_exception nfail env
            with Not_found ->
              Misc.fatal_error ("Selection.emit_expr: unbound label "^
                                Stdlib.Int.to_string nfail)
          in
          (* Intermediate registers to handle cases where some
             registers from src are present in dest *)
          let tmp_regs = Reg.createv_like src in
          (* Ccatch registers must not contain out of heap pointers *)
          Array.iter (fun reg -> assert(reg.typ <> Addr)) src;
          self#insert_moves env src tmp_regs ;
          self#insert_moves env tmp_regs (Array.concat dest_args) ;
          self#insert env (Iexit nfail) [||] [||];
          None
      end
  | Ctrywith(e1, v, e2) ->
      let (r1, s1) = self#emit_sequence env e1 in
      let rv = self#regs_for typ_val in
      let (r2, s2) = self#emit_sequence (env_add v rv env) e2 in
      let r = join env r1 s1 r2 s2 in
      self#insert env
        (Itrywith(s1#extract,
                  instr_cons (Iop Imove) [|Proc.loc_exn_bucket|] rv
                             (s2#extract)))
        [||] [||];
      r

method private emit_sequence (env:environment) exp =
  let s = {< instr_seq = dummy_instr >} in
  let r = s#emit_expr env exp in
  (r, s)

method private bind_let (env:environment) v r1 =
  if all_regs_anonymous r1 then begin
    name_regs v r1;
    env_add v r1 env
  end else begin
    let rv = Reg.createv_like r1 in
    name_regs v rv;
    self#insert_moves env r1 rv;
    env_add v rv env
  end

(* The following two functions, [emit_parts] and [emit_parts_list], force
   right-to-left evaluation order as required by the Flambda [Un_anf] pass
   (and to be consistent with the bytecode compiler). *)

method private emit_parts (env:environment) ~effects_after exp =
  let module EC = Effect_and_coeffect in
  let may_defer_evaluation =
    let ec = self#effects_of exp in
    match EC.effect_ ec with
    | Effect.Arbitrary | Effect.Raise ->
      (* Preserve the ordering of effectful expressions by evaluating them
         early (in the correct order) and assigning their results to
         temporaries.  We can avoid this in just one case: if we know that
         every [exp'] in the original expression list (cf. [emit_parts_list])
         to be evaluated after [exp] cannot possibly affect the result of
         [exp] or depend on the result of [exp], then [exp] may be deferred.
         (Checking purity here is not enough: we need to check copurity too
         to avoid e.g. moving mutable reads earlier than the raising of
         an exception.) *)
      EC.pure_and_copure effects_after
    | Effect.None ->
      match EC.coeffect ec with
      | Coeffect.None ->
        (* Pure expressions may be moved. *)
        true
      | Coeffect.Read_mutable -> begin
        (* Read-mutable expressions may only be deferred if evaluation of
           every [exp'] (for [exp'] as in the comment above) has no effects
           "worse" (in the sense of the ordering in [Effect.t]) than raising
           an exception. *)
        match EC.effect_ effects_after with
        | Effect.None | Effect.Raise -> true
        | Effect.Arbitrary -> false
      end
      | Coeffect.Arbitrary -> begin
        (* Arbitrary expressions may only be deferred if evaluation of
           every [exp'] (for [exp'] as in the comment above) has no effects. *)
        match EC.effect_ effects_after with
        | Effect.None -> true
        | Effect.Arbitrary | Effect.Raise -> false
      end
  in
  (* Even though some expressions may look like they can be deferred from
     the (co)effect analysis, it may be forbidden to move them. *)
  if may_defer_evaluation && self#is_simple_expr exp then
    Some (exp, env)
  else begin
    match self#emit_expr env exp with
      None -> None
    | Some r ->
        if Array.length r = 0 then
          Some (Ctuple [], env)
        else begin
          (* The normal case *)
          let id = V.create_local "bind" in
          if all_regs_anonymous r then
            (* r is an anonymous, unshared register; use it directly *)
            Some (Cvar id, env_add (VP.create id) r env)
          else begin
            (* Introduce a fresh temp to hold the result *)
            let tmp = Reg.createv_like r in
            self#insert_moves env r tmp;
            Some (Cvar id, env_add (VP.create id) tmp env)
          end
        end
  end

method private emit_parts_list (env:environment) exp_list =
  let module EC = Effect_and_coeffect in
  let exp_list_right_to_left, _effect =
    (* Annotate each expression with the (co)effects that happen after it
       when the original expression list is evaluated from right to left.
       The resulting expression list has the rightmost expression first. *)
    List.fold_left (fun (exp_list, effects_after) exp ->
        let exp_effect = self#effects_of exp in
        (exp, effects_after)::exp_list, EC.join exp_effect effects_after)
      ([], EC.none)
      exp_list
  in
  List.fold_left (fun results_and_env (exp, effects_after) ->
      match results_and_env with
      | None -> None
      | Some (result, env) ->
          match self#emit_parts env exp ~effects_after with
          | None -> None
          | Some (exp_result, env) -> Some (exp_result :: result, env))
    (Some ([], env))
    exp_list_right_to_left

method private emit_tuple_not_flattened env exp_list =
  let rec emit_list = function
    [] -> []
  | exp :: rem ->
      (* Again, force right-to-left evaluation *)
      let loc_rem = emit_list rem in
      match self#emit_expr env exp with
        None -> assert false  (* should have been caught in emit_parts *)
      | Some loc_exp -> loc_exp :: loc_rem
  in
  emit_list exp_list

method private emit_tuple env exp_list =
  Array.concat (self#emit_tuple_not_flattened env exp_list)

method emit_extcall_args env args =
  let args = self#emit_tuple_not_flattened env args in
  let arg_hard_regs, stack_ofs =
    Proc.loc_external_arguments (Array.of_list args)
  in
  (* Flattening [args] and [arg_hard_regs] causes parts of values split
     across multiple registers to line up correctly, by virtue of the
     semantics of [split_int64_for_32bit_target] in cmmgen.ml, and the
     required semantics of [loc_external_arguments] (see proc.mli). *)
  let args = Array.concat args in
  let arg_hard_regs = Array.concat (Array.to_list arg_hard_regs) in
  self#insert_move_args env args arg_hard_regs stack_ofs;
  arg_hard_regs, stack_ofs

method emit_stores env data regs_addr =
  let a =
    ref (Arch.offset_addressing Arch.identity_addressing (-Arch.size_int)) in
  List.iter
    (fun e ->
      let (op, arg) = self#select_store false !a e in
      match self#emit_expr env arg with
        None -> assert false
      | Some regs ->
          match op with
            Istore(_, _, _) ->
              for i = 0 to Array.length regs - 1 do
                let r = regs.(i) in
                let kind = if r.typ = Float then Double_u else Word_val in
                self#insert env
                            (Iop(Istore(kind, !a, false)))
                            (Array.append [|r|] regs_addr) [||];
                a := Arch.offset_addressing !a (size_component r.typ)
              done
          | _ ->
              self#insert env (Iop op) (Array.append regs regs_addr) [||];
              a := Arch.offset_addressing !a (size_expr env e))
    data

(* Same, but in tail position *)

method private emit_return (env:environment) exp =
  match self#emit_expr env exp with
    None -> ()
  | Some r ->
      let loc = Proc.loc_results r in
      self#insert_moves env r loc;
      self#insert env Ireturn loc [||]

method emit_tail (env:environment) exp =
  match exp with
    Clet(v, e1, e2) ->
      begin match self#emit_expr env e1 with
        None -> ()
      | Some r1 -> self#emit_tail (self#bind_let env v r1) e2
      end
  | Cphantom_let (_var, _defining_expr, body) ->
      self#emit_tail env body
  | Cop((Capply ty) as op, args, dbg) ->
      begin match self#emit_parts_list env args with
        None -> ()
      | Some(simple_args, env) ->
          let (new_op, new_args) = self#select_operation op simple_args dbg in
          match new_op with
            Icall_ind { label_after; } ->
              let r1 = self#emit_tuple env new_args in
              let rarg = Array.sub r1 1 (Array.length r1 - 1) in
              let (loc_arg, stack_ofs) = Proc.loc_arguments rarg in
              if stack_ofs = 0 then begin
                let call = Iop (Itailcall_ind { label_after; }) in
                let spacetime_reg =
                  self#about_to_emit_call env call [| r1.(0) |]
                in
                self#insert_moves env rarg loc_arg;
                self#maybe_emit_spacetime_move env ~spacetime_reg;
                self#insert_debug env call dbg
                            (Array.append [|r1.(0)|] loc_arg) [||];
              end else begin
                let rd = self#regs_for ty in
                let loc_res = Proc.loc_results rd in
                let spacetime_reg =
                  self#about_to_emit_call env (Iop new_op) [| r1.(0) |]
                in
                self#insert_move_args env rarg loc_arg stack_ofs;
                self#maybe_emit_spacetime_move env ~spacetime_reg;
                self#insert_debug env (Iop new_op) dbg
                            (Array.append [|r1.(0)|] loc_arg) loc_res;
                self#insert env (Iop(Istackoffset(-stack_ofs))) [||] [||];
                self#insert env Ireturn loc_res [||]
              end
          | Icall_imm { func; label_after; } ->
              let r1 = self#emit_tuple env new_args in
              let (loc_arg, stack_ofs) = Proc.loc_arguments r1 in
              if stack_ofs = 0 then begin
                let call = Iop (Itailcall_imm { func; label_after; }) in
                let spacetime_reg =
                  self#about_to_emit_call env call [| |]
                in
                self#insert_moves env r1 loc_arg;
                self#maybe_emit_spacetime_move env ~spacetime_reg;
                self#insert_debug env call dbg loc_arg [||];
              end else if func = !current_function_name then begin
                let call = Iop (Itailcall_imm { func; label_after; }) in
                let loc_arg' = Proc.loc_parameters r1 in
                let spacetime_reg =
                  self#about_to_emit_call env call [| |]
                in
                self#insert_moves env r1 loc_arg';
                self#maybe_emit_spacetime_move env ~spacetime_reg;
                self#insert_debug env call dbg loc_arg' [||];
              end else begin
                let rd = self#regs_for ty in
                let loc_res = Proc.loc_results rd in
                let spacetime_reg =
                  self#about_to_emit_call env (Iop new_op) [| |]
                in
                self#insert_move_args env r1 loc_arg stack_ofs;
                self#maybe_emit_spacetime_move env ~spacetime_reg;
                self#insert_debug env (Iop new_op) dbg loc_arg loc_res;
                self#insert env (Iop(Istackoffset(-stack_ofs))) [||] [||];
                self#insert env Ireturn loc_res [||]
              end
          | _ -> Misc.fatal_error "Selection.emit_tail"
      end
  | Csequence(e1, e2) ->
      begin match self#emit_expr env e1 with
        None -> ()
      | Some _ -> self#emit_tail env e2
      end
  | Cifthenelse(econd, eif, eelse) ->
      let (cond, earg) = self#select_condition econd in
      begin match self#emit_expr env earg with
        None -> ()
      | Some rarg ->
          self#insert env
                      (Iifthenelse(cond, self#emit_tail_sequence env eif,
                                         self#emit_tail_sequence env eelse))
                      rarg [||]
      end
  | Cswitch(esel, index, ecases, _dbg) ->
      begin match self#emit_expr env esel with
        None -> ()
      | Some rsel ->
          self#insert env
            (Iswitch(index, Array.map (self#emit_tail_sequence env) ecases))
            rsel [||]
      end
  | Ccatch(_, [], e1) ->
      self#emit_tail env e1
  | Ccatch(rec_flag, handlers, e1) ->
      let handlers =
        List.map (fun (nfail, ids, e2) ->
            let rs =
              List.map
                (fun (id, typ) ->
                  let r = self#regs_for typ in name_regs id r; r)
                ids in
            (nfail, ids, rs, e2))
          handlers in
      let env =
        List.fold_left (fun env (nfail, _ids, rs, _e2) ->
            env_add_static_exception nfail rs env)
          env handlers in
      let s_body = self#emit_tail_sequence env e1 in
      let aux (nfail, ids, rs, e2) =
        assert(List.length ids = List.length rs);
        let new_env =
          List.fold_left
            (fun env ((id, _typ),r) -> env_add id r env)
            env (List.combine ids rs) in
        nfail, self#emit_tail_sequence new_env e2
      in
      self#insert env (Icatch(rec_flag, List.map aux handlers, s_body))
        [||] [||]
  | Ctrywith(e1, v, e2) ->
      let (opt_r1, s1) = self#emit_sequence env e1 in
      let rv = self#regs_for typ_val in
      let s2 = self#emit_tail_sequence (env_add v rv env) e2 in
      self#insert env
        (Itrywith(s1#extract,
                  instr_cons (Iop Imove) [|Proc.loc_exn_bucket|] rv s2))
        [||] [||];
      begin match opt_r1 with
        None -> ()
      | Some r1 ->
          let loc = Proc.loc_results r1 in
          self#insert_moves env r1 loc;
          self#insert env Ireturn loc [||]
      end
  | _ ->
      self#emit_return env exp

method private emit_tail_sequence env exp =
  let s = {< instr_seq = dummy_instr >} in
  s#emit_tail env exp;
  s#extract

(* Insertion of the function prologue *)

method insert_prologue _f ~loc_arg ~rarg ~spacetime_node_hole:_ ~env =
  self#insert_moves env loc_arg rarg;
  None

(* Sequentialization of a function definition *)

method initial_env () = env_empty

method emit_fundecl f =
  Proc.contains_calls := false;
  current_function_name := f.Cmm.fun_name;
  let rargs =
    List.map
      (fun (id, ty) -> let r = self#regs_for ty in name_regs id r; r)
      f.Cmm.fun_args in
  let rarg = Array.concat rargs in
  let loc_arg = Proc.loc_parameters rarg in
  (* To make it easier to add the Spacetime instrumentation code, we
     first emit the body and extract the resulting instruction sequence;
     then we emit the prologue followed by any Spacetime instrumentation.  The
     sequence resulting from extracting the latter (prologue + instrumentation)
     together is then simply prepended to the body. *)
  let env =
    List.fold_right2
      (fun (id, _ty) r env -> env_add id r env)
      f.Cmm.fun_args rargs (self#initial_env ()) in
  let spacetime_node_hole, env =
    if not Config.spacetime then None, env
    else begin
      let reg = self#regs_for typ_int in
      let node_hole = V.create_local "spacetime_node_hole" in
      Some (node_hole, reg), env_add (VP.create node_hole) reg env
    end
  in
  self#emit_tail env f.Cmm.fun_body;
  let body = self#extract in
  instr_seq <- dummy_instr;
  let fun_spacetime_shape =
    self#insert_prologue f ~loc_arg ~rarg ~spacetime_node_hole ~env
  in
  let body = self#extract_core ~end_instr:body in
  instr_iter (fun instr -> self#mark_instr instr.Mach.desc) body;
  { fun_name = f.Cmm.fun_name;
    fun_args = loc_arg;
    fun_body = body;
    fun_codegen_options = f.Cmm.fun_codegen_options;
    fun_dbg  = f.Cmm.fun_dbg;
    fun_spacetime_shape;
  }

end

(* Tail call criterion (estimated).  Assumes:
- all arguments are of type "int" (always the case for OCaml function calls)
- one extra argument representing the closure environment (conservative).
*)

let is_tail_call nargs =
  assert (Reg.dummy.typ = Int);
  let args = Array.make (nargs + 1) Reg.dummy in
  let (_loc_arg, stack_ofs) = Proc.loc_arguments args in
  stack_ofs = 0

let _ =
  Simplif.is_tail_native_heuristic := is_tail_call

let reset () =
  current_function_name := ""<|MERGE_RESOLUTION|>--- conflicted
+++ resolved
@@ -755,11 +755,7 @@
               self#maybe_emit_spacetime_move env ~spacetime_reg;
               let rd = self#regs_for ty in
               let loc_res =
-<<<<<<< HEAD
-                self#insert_op_debug (Iextcall {r with stack_ofs = stack_ofs}) dbg
-=======
-                self#insert_op_debug env new_op dbg
->>>>>>> 0bd539ae
+                self#insert_op_debug env (Iextcall {r with stack_ofs = stack_ofs}) dbg
                   loc_arg (Proc.loc_external_results rd) in
               self#insert_move_results env loc_res rd stack_ofs;
               Some rd
