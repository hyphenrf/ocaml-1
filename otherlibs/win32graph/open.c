--- conflicted
+++ resolved
@@ -354,12 +354,6 @@
 void gr_fail(char *fmt, char *arg)
 {
   char buffer[1024];
-<<<<<<< HEAD
-  const value* graphic_failure_exn = caml_named_value("Graphics.Graphic_failure");
-  if (!graphic_failure_exn)
-      invalid_argument("Exception Graphics.Graphic_failure not initialized, "
-                       "must link graphics.cma");
-=======
 
   if (graphic_failure_exn == NULL) {
     graphic_failure_exn = caml_named_value("Graphics.Graphic_failure");
@@ -367,7 +361,6 @@
       caml_invalid_argument("Exception Graphics.Graphic_failure not "
                             "initialized, must link graphics.cma");
   }
->>>>>>> 1435a6a6
   sprintf(buffer, fmt, arg);
   caml_raise_with_string(*graphic_failure_exn, buffer);
 }
