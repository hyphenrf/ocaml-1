--- conflicted
+++ resolved
@@ -1131,7 +1131,6 @@
       Cstr_exception (path, _) -> path
     | _ -> raise(Error(lid.loc, Not_an_exception lid.txt))
   in
-<<<<<<< HEAD
   let exn_args, rebind =
     if cdescr.cstr_inlined then
       let p =
@@ -1149,20 +1148,13 @@
       Types.Cstr_record (id, lbls), Some p
     else
       Types.Cstr_tuple cdescr.cstr_args, None
-=======
+  in
   let exn_decl =
     {
-     exn_args = cdescr.cstr_args;
+     exn_args = exn_args;
      exn_attributes = [];
      Types.exn_loc = ser.pexrb_loc;
     }
->>>>>>> db015c26
-  in
-  let exn_decl = {
-    exn_args;
-    exn_attributes = [];
-    Types.exn_loc = loc
-  }
   in
   let (id, newenv) = Env.enter_exception ?rebind name.txt exn_decl env in
   let er =
