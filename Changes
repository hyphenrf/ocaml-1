--- conflicted
+++ resolved
@@ -477,18 +477,16 @@
 - #10907, #10959: Wrong type inferred from existential types
   (Jacques Garrigue and Gabriel Scherer, report by @dyzsr, review by Leo White)
 
-<<<<<<< HEAD
-- #11031: Exception handlers restore the rbp register when using frame-pointers
-  on amd64.
-  (Fabrice Buoro, with help from Stephen Dolan, Tom Kelly and Mark Shinwell,
-  review by Xavier Leroy)
-=======
 - #10688: Move frame descriptor table from `rodata` to `data` section on
   RISC-V.  Improves support for building DLLs and PIEs. In particular, this
   applies to all binaries in distributions that build PIEs by default (eg
   Gentoo and Alpine).
   (Alex Fan, review by Gabriel Scherer)
->>>>>>> ddf99786
+
+- #11031: Exception handlers restore the rbp register when using frame-pointers
+  on amd64.
+  (Fabrice Buoro, with help from Stephen Dolan, Tom Kelly and Mark Shinwell,
+  review by Xavier Leroy)
 
 OCaml 4.13 maintenance branch
 -----------------------------
